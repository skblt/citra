// Copyright 2022 Citra Emulator Project
// Licensed under GPLv2 or any later version
// Refer to the license.txt file included.

#pragma once

#include <array>
#include "core/hw/gpu.h"
#include "video_core/renderer_base.h"
#include "video_core/renderer_opengl/frame_dumper_opengl.h"
#include "video_core/renderer_opengl/gl_driver.h"
#include "video_core/renderer_opengl/gl_rasterizer.h"

namespace Layout {
struct FramebufferLayout;
}

namespace Memory {
class MemorySystem;
}

namespace Frontend {

struct Frame {
    u32 width{};                      /// Width of the frame (to detect resize)
    u32 height{};                     /// Height of the frame
    bool color_reloaded = false;      /// Texture attachment was recreated (ie: resized)
    OpenGL::OGLRenderbuffer color{};  /// Buffer shared between the render/present FBO
    OpenGL::OGLFramebuffer render{};  /// FBO created on the render thread
    OpenGL::OGLFramebuffer present{}; /// FBO created on the present thread
    OpenGL::OGLSync render_fence{};   /// Fence created on the render thread
    OpenGL::OGLSync present_fence{};  /// Fence created on the presentation thread
};
} // namespace Frontend

namespace OpenGL {

/**
 * Structure used for storing information about the textures for each 3DS screen
 **/
struct TextureInfo {
    OGLTexture resource;
    GLsizei width;
    GLsizei height;
    GPU::Regs::PixelFormat format;
    GLenum gl_format;
    GLenum gl_type;
};

/**
 * Structure used for storing information about the display target for each 3DS screen
 **/
struct ScreenInfo {
    GLuint display_texture;
    Common::Rectangle<f32> display_texcoords;
    TextureInfo texture;
};

class RasterizerOpenGL;

class RendererOpenGL : public VideoCore::RendererBase {
public:
    explicit RendererOpenGL(Memory::MemorySystem& memory, Frontend::EmuWindow& window,
                            Frontend::EmuWindow* secondary_window);
    ~RendererOpenGL() override;

    [[nodiscard]] VideoCore::RasterizerInterface* Rasterizer() override {
        return &rasterizer;
    }

    void SwapBuffers() override;
    void TryPresent(int timeout_ms, bool is_secondary) override;
    void PrepareVideoDumping() override;
    void CleanupVideoDumping() override;
    void Sync() override;

private:
    /**
     * Initializes the OpenGL state and creates persistent objects.
     */
    void InitOpenGLObjects();
    void ReloadSampler();
    void ReloadShader();
    void PrepareRendertarget();
    void RenderScreenshot();
    void RenderToMailbox(const Layout::FramebufferLayout& layout,
                         std::unique_ptr<Frontend::TextureMailbox>& mailbox, bool flipped);
    void ConfigureFramebufferTexture(TextureInfo& texture,
                                     const GPU::Regs::FramebufferConfig& framebuffer);

    /**
     * Draws the emulated screens to the emulator window.
     */
    void DrawScreens(const Layout::FramebufferLayout& layout, bool flipped);
<<<<<<< HEAD

    /**
     * Draws a single texture to the emulator window.
     */
=======
    void ApplySecondLayerOpacity();
    void DrawBottomScreen(const Layout::FramebufferLayout& layout,
                          const Common::Rectangle<u32>& bottom_screen,
                          const bool stereo_single_screen);
    void DrawTopScreen(const Layout::FramebufferLayout& layout,
                       const Common::Rectangle<u32>& top_screen, const bool stereo_single_screen);
    void DrawSingleScreenRotated(const ScreenInfo& screen_info, float x, float y, float w, float h);
>>>>>>> 5aa80873
    void DrawSingleScreen(const ScreenInfo& screen_info, float x, float y, float w, float h);
    void DrawSingleScreenStereo(const ScreenInfo& screen_info_l, const ScreenInfo& screen_info_r,
                                float x, float y, float w, float h);

    /**
     * Draws a single texture to the emulator window, rotating the texture to correct for the 3DS's
     * LCD rotation.
     */
    void DrawSingleScreenRotated(const ScreenInfo& screen_info, float x, float y, float w, float h);
    void DrawSingleScreenStereoRotated(const ScreenInfo& screen_info_l,
                                       const ScreenInfo& screen_info_r, float x, float y, float w,
                                       float h);

    /**
     * Loads framebuffer from emulated memory into the active OpenGL texture.
     */
    void LoadFBToScreenInfo(const GPU::Regs::FramebufferConfig& framebuffer,
                            ScreenInfo& screen_info, bool right_eye);

    /**
     * Fills active OpenGL texture with the given RGB color. Since the color is solid, the texture
     * can be 1x1 but will stretch across whatever it's rendered on.
     */
    void LoadColorToActiveGLTexture(u8 color_r, u8 color_g, u8 color_b, const TextureInfo& texture);

private:
    Memory::MemorySystem& memory;
    Driver driver;
    OpenGLState state;
    RasterizerOpenGL rasterizer;

    // OpenGL object IDs
    OGLVertexArray vertex_array;
    OGLBuffer vertex_buffer;
    OGLProgram shader;
    OGLFramebuffer screenshot_framebuffer;
    std::array<OGLSampler, 2> present_samplers;
    u32 current_sampler = 0;

    /// Display information for top and bottom screens respectively
    std::array<ScreenInfo, 3> screen_infos;

    // Shader uniform location indices
    GLuint uniform_modelview_matrix;
    GLuint uniform_color_texture;
    GLuint uniform_color_texture_r;

    // Shader uniform for Dolphin compatibility
    GLuint uniform_i_resolution;
    GLuint uniform_o_resolution;
    GLuint uniform_layer;

    // Shader attribute input indices
    GLuint attrib_position;
    GLuint attrib_tex_coord;

    FrameDumperOpenGL frame_dumper;
};

} // namespace OpenGL<|MERGE_RESOLUTION|>--- conflicted
+++ resolved
@@ -92,20 +92,16 @@
      * Draws the emulated screens to the emulator window.
      */
     void DrawScreens(const Layout::FramebufferLayout& layout, bool flipped);
-<<<<<<< HEAD
-
-    /**
-     * Draws a single texture to the emulator window.
-     */
-=======
     void ApplySecondLayerOpacity();
     void DrawBottomScreen(const Layout::FramebufferLayout& layout,
                           const Common::Rectangle<u32>& bottom_screen,
                           const bool stereo_single_screen);
     void DrawTopScreen(const Layout::FramebufferLayout& layout,
                        const Common::Rectangle<u32>& top_screen, const bool stereo_single_screen);
-    void DrawSingleScreenRotated(const ScreenInfo& screen_info, float x, float y, float w, float h);
->>>>>>> 5aa80873
+
+    /**
+     * Draws a single texture to the emulator window.
+     */
     void DrawSingleScreen(const ScreenInfo& screen_info, float x, float y, float w, float h);
     void DrawSingleScreenStereo(const ScreenInfo& screen_info_l, const ScreenInfo& screen_info_r,
                                 float x, float y, float w, float h);
