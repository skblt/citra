// Copyright 2014 Citra Emulator Project
// Licensed under GPLv2 or any later version
// Refer to the license.txt file included.

#include <clocale>
#include <filesystem>
#include <fstream>
#include <memory>
#include <thread>
#include <QDesktopWidget>
#include <QFileDialog>
#include <QFutureWatcher>
#include <QLabel>
#include <QMessageBox>
#include <QOpenGLFunctions_4_3_Core>
#include <QSysInfo>
#include <QtConcurrent/QtConcurrentRun>
#include <QtGui>
#include <QtWidgets>
#include <fmt/format.h>
#include "citra_qt/aboutdialog.h"
#include "citra_qt/applets/mii_selector.h"
#include "citra_qt/applets/swkbd.h"
#include "citra_qt/bootmanager.h"
#include "citra_qt/camera/qt_multimedia_camera.h"
#include "citra_qt/camera/still_image_camera.h"
#include "citra_qt/cheats.h"
#include "citra_qt/compatdb.h"
#include "citra_qt/compatibility_list.h"
#include "citra_qt/configuration/config.h"
#include "citra_qt/configuration/configure_dialog.h"
#include "citra_qt/configuration/configure_per_game.h"
#include "citra_qt/debugger/console.h"
#include "citra_qt/debugger/graphics/graphics.h"
#include "citra_qt/debugger/graphics/graphics_breakpoints.h"
#include "citra_qt/debugger/graphics/graphics_cmdlists.h"
#include "citra_qt/debugger/graphics/graphics_surface.h"
#include "citra_qt/debugger/graphics/graphics_tracing.h"
#include "citra_qt/debugger/graphics/graphics_vertex_shader.h"
#include "citra_qt/debugger/ipc/recorder.h"
#include "citra_qt/debugger/lle_service_modules.h"
#include "citra_qt/debugger/profiler.h"
#include "citra_qt/debugger/registers.h"
#include "citra_qt/debugger/wait_tree.h"
#include "citra_qt/discord.h"
#include "citra_qt/game_list.h"
#include "citra_qt/hotkeys.h"
#include "citra_qt/loading_screen.h"
#include "citra_qt/main.h"
#include "citra_qt/movie/movie_play_dialog.h"
#include "citra_qt/movie/movie_record_dialog.h"
#include "citra_qt/multiplayer/state.h"
#include "citra_qt/qt_image_interface.h"
#include "citra_qt/uisettings.h"
#include "citra_qt/updater/updater.h"
#include "citra_qt/util/clickable_label.h"
#include "common/arch.h"
#include "common/common_paths.h"
#include "common/detached_tasks.h"
#include "common/file_util.h"
#include "common/literals.h"
#include "common/logging/backend.h"
#include "common/logging/log.h"
#include "common/memory_detect.h"
#include "common/microprofile.h"
#include "common/scm_rev.h"
#include "common/scope_exit.h"
#include "common/string_util.h"
#if CITRA_ARCH(x86_64)
#include "common/x64/cpu_detect.h"
#endif
#include "common/settings.h"
#include "core/core.h"
#include "core/dumping/backend.h"
#include "core/file_sys/archive_extsavedata.h"
#include "core/file_sys/archive_source_sd_savedata.h"
#include "core/frontend/applets/default_applets.h"
#include "core/hle/service/fs/archive.h"
#include "core/hle/service/nfc/nfc.h"
#include "core/loader/loader.h"
#include "core/movie.h"
#include "core/savestate.h"
#include "game_list_p.h"
#include "input_common/main.h"
#include "network/network_settings.h"
#include "ui_main.h"
#include "video_core/video_core.h"

#ifdef __APPLE__
#include <unistd.h> // for chdir
#endif
#ifdef _WIN32
#include <windows.h>
#endif

#ifdef USE_DISCORD_PRESENCE
#include "citra_qt/discord_impl.h"
#endif

#ifdef ENABLE_FFMPEG_VIDEO_DUMPER
#include "citra_qt/dumping/dumping_dialog.h"
#endif

#ifdef QT_STATICPLUGIN
Q_IMPORT_PLUGIN(QWindowsIntegrationPlugin);
#endif

#ifdef _WIN32
extern "C" {
// tells Nvidia drivers to use the dedicated GPU by default on laptops with switchable graphics
__declspec(dllexport) unsigned long NvOptimusEnablement = 0x00000001;
}
#endif

constexpr int default_mouse_timeout = 2500;

/**
 * "Callouts" are one-time instructional messages shown to the user. In the config settings, there
 * is a bitfield "callout_flags" options, used to track if a message has already been shown to the
 * user. This is 32-bits - if we have more than 32 callouts, we should retire and recycle old ones.
 */
enum class CalloutFlag : uint32_t {
    Telemetry = 0x1,
};

void GMainWindow::ShowTelemetryCallout() {
    if (UISettings::values.callout_flags.GetValue() &
        static_cast<uint32_t>(CalloutFlag::Telemetry)) {
        return;
    }

    UISettings::values.callout_flags =
        UISettings::values.callout_flags.GetValue() | static_cast<uint32_t>(CalloutFlag::Telemetry);
    const QString telemetry_message =
        tr("<a href='https://citra-emu.org/entry/telemetry-and-why-thats-a-good-thing/'>Anonymous "
           "data is collected</a> to help improve Citra. "
           "<br/><br/>Would you like to share your usage data with us?");
    if (QMessageBox::question(this, tr("Telemetry"), telemetry_message) != QMessageBox::Yes) {
        NetSettings::values.enable_telemetry = false;
        Settings::Apply();
    }
}

const int GMainWindow::max_recent_files_item;

static void InitializeLogging() {
    Log::Filter log_filter;
    log_filter.ParseFilterString(Settings::values.log_filter.GetValue());
    Log::SetGlobalFilter(log_filter);

    const std::string& log_dir = FileUtil::GetUserPath(FileUtil::UserPath::LogDir);
    FileUtil::CreateFullPath(log_dir);
    Log::AddBackend(std::make_unique<Log::FileBackend>(log_dir + LOG_FILE));
#ifdef _WIN32
    Log::AddBackend(std::make_unique<Log::DebuggerBackend>());
#endif
}

static QString PrettyProductName() {
#ifdef _WIN32
    // After Windows 10 Version 2004, Microsoft decided to switch to a different notation: 20H2
    // With that notation change they changed the registry key used to denote the current version
    QSettings windows_registry(
        QStringLiteral("HKEY_LOCAL_MACHINE\\SOFTWARE\\Microsoft\\Windows NT\\CurrentVersion"),
        QSettings::NativeFormat);
    const QString release_id = windows_registry.value(QStringLiteral("ReleaseId")).toString();
    if (release_id == QStringLiteral("2009")) {
        const u32 current_build = windows_registry.value(QStringLiteral("CurrentBuild")).toUInt();
        const QString display_version =
            windows_registry.value(QStringLiteral("DisplayVersion")).toString();
        const u32 ubr = windows_registry.value(QStringLiteral("UBR")).toUInt();
        const u32 version = current_build >= 22000 ? 11 : 10;
        return QStringLiteral("Windows %1 Version %2 (Build %3.%4)")
            .arg(QString::number(version), display_version, QString::number(current_build),
                 QString::number(ubr));
    }
#endif
    return QSysInfo::prettyProductName();
}

GMainWindow::GMainWindow()
    : ui{std::make_unique<Ui::MainWindow>()}, config{std::make_unique<Config>()}, emu_thread{
                                                                                      nullptr} {
    InitializeLogging();
    Debugger::ToggleConsole();
    Settings::LogSettings();

    // register types to use in slots and signals
    qRegisterMetaType<std::size_t>("std::size_t");
    qRegisterMetaType<Service::AM::InstallStatus>("Service::AM::InstallStatus");

    LoadTranslation();

    Pica::g_debug_context = Pica::DebugContext::Construct();
    setAcceptDrops(true);
    ui->setupUi(this);
    statusBar()->hide();

    default_theme_paths = QIcon::themeSearchPaths();
    UpdateUITheme();

    SetDiscordEnabled(UISettings::values.enable_discord_presence.GetValue());
    discord_rpc->Update();

    Network::Init();

    Core::Movie::GetInstance().SetPlaybackCompletionCallback([this] {
        QMetaObject::invokeMethod(this, "OnMoviePlaybackCompleted", Qt::BlockingQueuedConnection);
    });

    InitializeWidgets();
    InitializeDebugWidgets();
    InitializeRecentFileMenuActions();
    InitializeSaveStateMenuActions();
    InitializeHotkeys();
    ShowUpdaterWidgets();

    SetDefaultUIGeometry();
    RestoreUIState();

    ConnectMenuEvents();
    ConnectWidgetEvents();

    LOG_INFO(Frontend, "Citra Version: {} | {}-{}", Common::g_build_fullname, Common::g_scm_branch,
             Common::g_scm_desc);
#if CITRA_ARCH(x86_64)
    const auto& caps = Common::GetCPUCaps();
    std::string cpu_string = caps.cpu_string;
    if (caps.avx || caps.avx2 || caps.avx512) {
        cpu_string += " | AVX";
        if (caps.avx512) {
            cpu_string += "512";
        } else if (caps.avx2) {
            cpu_string += '2';
        }
        if (caps.fma || caps.fma4) {
            cpu_string += " | FMA";
        }
    }
    LOG_INFO(Frontend, "Host CPU: {}", cpu_string);
#endif
    LOG_INFO(Frontend, "Host OS: {}", PrettyProductName().toStdString());
    const auto& mem_info = Common::GetMemInfo();
    using namespace Common::Literals;
    LOG_INFO(Frontend, "Host RAM: {:.2f} GiB", mem_info.total_physical_memory / f64{1_GiB});
    LOG_INFO(Frontend, "Host Swap: {:.2f} GiB", mem_info.total_swap_memory / f64{1_GiB});
    UpdateWindowTitle();

    show();

    game_list->LoadCompatibilityList();
    game_list->PopulateAsync(UISettings::values.game_dirs);

    // Show one-time "callout" messages to the user
    ShowTelemetryCallout();

    mouse_hide_timer.setInterval(default_mouse_timeout);
    connect(&mouse_hide_timer, &QTimer::timeout, this, &GMainWindow::HideMouseCursor);
    connect(ui->menubar, &QMenuBar::hovered, this, &GMainWindow::OnMouseActivity);

    if (UISettings::values.check_for_update_on_start) {
        CheckForUpdates();
    }

    QStringList args = QApplication::arguments();
    if (args.length() >= 2) {
        BootGame(args[1]);
    }
}

GMainWindow::~GMainWindow() {
    // will get automatically deleted otherwise
    if (render_window->parent() == nullptr)
        delete render_window;

    Pica::g_debug_context.reset();
    Network::Shutdown();
}

void GMainWindow::InitializeWidgets() {
#ifdef CITRA_ENABLE_COMPATIBILITY_REPORTING
    ui->action_Report_Compatibility->setVisible(true);
#endif
    render_window = new GRenderWindow(this, emu_thread.get(), false);
    secondary_window = new GRenderWindow(this, emu_thread.get(), true);
    render_window->hide();
    secondary_window->hide();
    secondary_window->setParent(nullptr);

    game_list = new GameList(this);
    ui->horizontalLayout->addWidget(game_list);

    game_list_placeholder = new GameListPlaceholder(this);
    ui->horizontalLayout->addWidget(game_list_placeholder);
    game_list_placeholder->setVisible(false);

    loading_screen = new LoadingScreen(this);
    loading_screen->hide();
    ui->horizontalLayout->addWidget(loading_screen);
    connect(loading_screen, &LoadingScreen::Hidden, this, [&] {
        loading_screen->Clear();
        if (emulation_running) {
            render_window->show();
            render_window->setFocus();
        }
    });

    InputCommon::Init();
    multiplayer_state = new MultiplayerState(this, game_list->GetModel(), ui->action_Leave_Room,
                                             ui->action_Show_Room);
    multiplayer_state->setVisible(false);

    // Setup updater
    updater = new Updater(this);
    UISettings::values.updater_found = updater->HasUpdater();

    // Create status bar
    message_label = new QLabel();
    // Configured separately for left alignment
    message_label->setFrameStyle(QFrame::NoFrame);
    message_label->setContentsMargins(4, 0, 4, 0);
    message_label->setAlignment(Qt::AlignLeft);
    statusBar()->addPermanentWidget(message_label, 1);

    progress_bar = new QProgressBar();
    progress_bar->hide();
    statusBar()->addPermanentWidget(progress_bar);

    emu_speed_label = new QLabel();
    emu_speed_label->setToolTip(tr("Current emulation speed. Values higher or lower than 100% "
                                   "indicate emulation is running faster or slower than a 3DS."));
    game_fps_label = new QLabel();
    game_fps_label->setToolTip(tr("How many frames per second the game is currently displaying. "
                                  "This will vary from game to game and scene to scene."));
    emu_frametime_label = new QLabel();
    emu_frametime_label->setToolTip(
        tr("Time taken to emulate a 3DS frame, not counting framelimiting or v-sync. For "
           "full-speed emulation this should be at most 16.67 ms."));

    for (auto& label : {emu_speed_label, game_fps_label, emu_frametime_label}) {
        label->setVisible(false);
        label->setFrameStyle(QFrame::NoFrame);
        label->setContentsMargins(4, 0, 4, 0);
        statusBar()->addPermanentWidget(label);
    }

<<<<<<< HEAD
    // Setup Graphics API button
    graphics_api_button = new QPushButton();
    graphics_api_button->setObjectName(QStringLiteral("GraphicsAPIStatusBarButton"));
    graphics_api_button->setFocusPolicy(Qt::NoFocus);
    UpdateAPIIndicator(false);

    connect(graphics_api_button, &QPushButton::clicked, this, [this] {
        if (emulation_running) {
            return;
        }

        UpdateAPIIndicator(true);
    });

    statusBar()->insertPermanentWidget(0, graphics_api_button);

    option_3d_button = new QPushButton();
    option_3d_button->setObjectName(QStringLiteral("3DOptionStatusBarButton"));
    option_3d_button->setFocusPolicy(Qt::NoFocus);
    option_3d_button->setToolTip(tr("Indicates the current 3D setting. Click to toggle."));

    factor_3d_slider = new QSlider(Qt::Orientation::Horizontal, this);
    factor_3d_slider->setStyleSheet(QStringLiteral("QSlider { padding: 4px; }"));
    factor_3d_slider->setToolTip(tr("Current 3D factor while 3D is enabled."));
    factor_3d_slider->setRange(0, 100);

    Update3DState();
    statusBar()->insertPermanentWidget(1, option_3d_button);
    statusBar()->insertPermanentWidget(2, factor_3d_slider);

=======
>>>>>>> 8f2a5374
    statusBar()->addPermanentWidget(multiplayer_state->GetStatusText());
    statusBar()->addPermanentWidget(multiplayer_state->GetStatusIcon());

    statusBar()->setVisible(true);

    // Removes an ugly inner border from the status bar widgets under Linux
    setStyleSheet(QStringLiteral("QStatusBar::item{border: none;}"));

    QActionGroup* actionGroup_ScreenLayouts = new QActionGroup(this);
    actionGroup_ScreenLayouts->addAction(ui->action_Screen_Layout_Default);
    actionGroup_ScreenLayouts->addAction(ui->action_Screen_Layout_Single_Screen);
    actionGroup_ScreenLayouts->addAction(ui->action_Screen_Layout_Large_Screen);
    actionGroup_ScreenLayouts->addAction(ui->action_Screen_Layout_Side_by_Side);
    actionGroup_ScreenLayouts->addAction(ui->action_Screen_Layout_Separate_Windows);
}

void GMainWindow::InitializeDebugWidgets() {
    connect(ui->action_Create_Pica_Surface_Viewer, &QAction::triggered, this,
            &GMainWindow::OnCreateGraphicsSurfaceViewer);

    QMenu* debug_menu = ui->menu_View_Debugging;

#if MICROPROFILE_ENABLED
    microProfileDialog = new MicroProfileDialog(this);
    microProfileDialog->hide();
    debug_menu->addAction(microProfileDialog->toggleViewAction());
#endif

    registersWidget = new RegistersWidget(this);
    addDockWidget(Qt::RightDockWidgetArea, registersWidget);
    registersWidget->hide();
    debug_menu->addAction(registersWidget->toggleViewAction());
    connect(this, &GMainWindow::EmulationStarting, registersWidget,
            &RegistersWidget::OnEmulationStarting);
    connect(this, &GMainWindow::EmulationStopping, registersWidget,
            &RegistersWidget::OnEmulationStopping);

    graphicsWidget = new GPUCommandStreamWidget(this);
    addDockWidget(Qt::RightDockWidgetArea, graphicsWidget);
    graphicsWidget->hide();
    debug_menu->addAction(graphicsWidget->toggleViewAction());

    graphicsCommandsWidget = new GPUCommandListWidget(this);
    addDockWidget(Qt::RightDockWidgetArea, graphicsCommandsWidget);
    graphicsCommandsWidget->hide();
    debug_menu->addAction(graphicsCommandsWidget->toggleViewAction());

    graphicsBreakpointsWidget = new GraphicsBreakPointsWidget(Pica::g_debug_context, this);
    addDockWidget(Qt::RightDockWidgetArea, graphicsBreakpointsWidget);
    graphicsBreakpointsWidget->hide();
    debug_menu->addAction(graphicsBreakpointsWidget->toggleViewAction());

    graphicsVertexShaderWidget = new GraphicsVertexShaderWidget(Pica::g_debug_context, this);
    addDockWidget(Qt::RightDockWidgetArea, graphicsVertexShaderWidget);
    graphicsVertexShaderWidget->hide();
    debug_menu->addAction(graphicsVertexShaderWidget->toggleViewAction());

    graphicsTracingWidget = new GraphicsTracingWidget(Pica::g_debug_context, this);
    addDockWidget(Qt::RightDockWidgetArea, graphicsTracingWidget);
    graphicsTracingWidget->hide();
    debug_menu->addAction(graphicsTracingWidget->toggleViewAction());
    connect(this, &GMainWindow::EmulationStarting, graphicsTracingWidget,
            &GraphicsTracingWidget::OnEmulationStarting);
    connect(this, &GMainWindow::EmulationStopping, graphicsTracingWidget,
            &GraphicsTracingWidget::OnEmulationStopping);

    waitTreeWidget = new WaitTreeWidget(this);
    addDockWidget(Qt::LeftDockWidgetArea, waitTreeWidget);
    waitTreeWidget->hide();
    debug_menu->addAction(waitTreeWidget->toggleViewAction());
    connect(this, &GMainWindow::EmulationStarting, waitTreeWidget,
            &WaitTreeWidget::OnEmulationStarting);
    connect(this, &GMainWindow::EmulationStopping, waitTreeWidget,
            &WaitTreeWidget::OnEmulationStopping);

    lleServiceModulesWidget = new LLEServiceModulesWidget(this);
    addDockWidget(Qt::RightDockWidgetArea, lleServiceModulesWidget);
    lleServiceModulesWidget->hide();
    debug_menu->addAction(lleServiceModulesWidget->toggleViewAction());
    connect(this, &GMainWindow::EmulationStarting,
            [this] { lleServiceModulesWidget->setDisabled(true); });
    connect(this, &GMainWindow::EmulationStopping, waitTreeWidget,
            [this] { lleServiceModulesWidget->setDisabled(false); });

    ipcRecorderWidget = new IPCRecorderWidget(this);
    addDockWidget(Qt::RightDockWidgetArea, ipcRecorderWidget);
    ipcRecorderWidget->hide();
    debug_menu->addAction(ipcRecorderWidget->toggleViewAction());
    connect(this, &GMainWindow::EmulationStarting, ipcRecorderWidget,
            &IPCRecorderWidget::OnEmulationStarting);
}

void GMainWindow::InitializeRecentFileMenuActions() {
    for (int i = 0; i < max_recent_files_item; ++i) {
        actions_recent_files[i] = new QAction(this);
        actions_recent_files[i]->setVisible(false);
        connect(actions_recent_files[i], &QAction::triggered, this, &GMainWindow::OnMenuRecentFile);

        ui->menu_recent_files->addAction(actions_recent_files[i]);
    }
    ui->menu_recent_files->addSeparator();
    QAction* action_clear_recent_files = new QAction(this);
    action_clear_recent_files->setText(tr("Clear Recent Files"));
    connect(action_clear_recent_files, &QAction::triggered, this, [this] {
        UISettings::values.recent_files.clear();
        UpdateRecentFiles();
    });
    ui->menu_recent_files->addAction(action_clear_recent_files);

    UpdateRecentFiles();
}

void GMainWindow::InitializeSaveStateMenuActions() {
    for (u32 i = 0; i < Core::SaveStateSlotCount; ++i) {
        actions_load_state[i] = new QAction(this);
        actions_load_state[i]->setData(i + 1);
        connect(actions_load_state[i], &QAction::triggered, this, &GMainWindow::OnLoadState);
        ui->menu_Load_State->addAction(actions_load_state[i]);

        actions_save_state[i] = new QAction(this);
        actions_save_state[i]->setData(i + 1);
        connect(actions_save_state[i], &QAction::triggered, this, &GMainWindow::OnSaveState);
        ui->menu_Save_State->addAction(actions_save_state[i]);
    }

    connect(ui->action_Load_from_Newest_Slot, &QAction::triggered, this, [this] {
        UpdateSaveStates();
        if (newest_slot != 0) {
            actions_load_state[newest_slot - 1]->trigger();
        }
    });
    connect(ui->action_Save_to_Oldest_Slot, &QAction::triggered, this, [this] {
        UpdateSaveStates();
        actions_save_state[oldest_slot - 1]->trigger();
    });

    connect(ui->menu_Load_State->menuAction(), &QAction::hovered, this,
            &GMainWindow::UpdateSaveStates);
    connect(ui->menu_Save_State->menuAction(), &QAction::hovered, this,
            &GMainWindow::UpdateSaveStates);

    UpdateSaveStates();
}

void GMainWindow::InitializeHotkeys() {
    hotkey_registry.LoadHotkeys();

    const QString main_window = QStringLiteral("Main Window");
    const QString fullscreen = QStringLiteral("Fullscreen");
    const QString toggle_screen_layout = QStringLiteral("Toggle Screen Layout");
    const QString swap_screens = QStringLiteral("Swap Screens");
    const QString rotate_screens = QStringLiteral("Rotate Screens Upright");

    const auto link_action_shortcut = [&](QAction* action, const QString& action_name) {
        static const QString main_window = QStringLiteral("Main Window");
        action->setShortcut(hotkey_registry.GetKeySequence(main_window, action_name));
        action->setShortcutContext(hotkey_registry.GetShortcutContext(main_window, action_name));
        action->setAutoRepeat(false);
        this->addAction(action);
    };

    link_action_shortcut(ui->action_Load_File, QStringLiteral("Load File"));
    link_action_shortcut(ui->action_Load_Amiibo, QStringLiteral("Load Amiibo"));
    link_action_shortcut(ui->action_Remove_Amiibo, QStringLiteral("Remove Amiibo"));
    link_action_shortcut(ui->action_Exit, QStringLiteral("Exit Citra"));
    link_action_shortcut(ui->action_Restart, QStringLiteral("Restart Emulation"));
    link_action_shortcut(ui->action_Pause, QStringLiteral("Continue/Pause Emulation"));
    link_action_shortcut(ui->action_Stop, QStringLiteral("Stop Emulation"));
    link_action_shortcut(ui->action_Show_Filter_Bar, QStringLiteral("Toggle Filter Bar"));
    link_action_shortcut(ui->action_Show_Status_Bar, QStringLiteral("Toggle Status Bar"));
    link_action_shortcut(ui->action_Fullscreen, fullscreen);
    link_action_shortcut(ui->action_Capture_Screenshot, QStringLiteral("Capture Screenshot"));
    link_action_shortcut(ui->action_Screen_Layout_Swap_Screens, swap_screens);
    link_action_shortcut(ui->action_Screen_Layout_Upright_Screens, rotate_screens);
    link_action_shortcut(ui->action_Enable_Frame_Advancing,
                         QStringLiteral("Toggle Frame Advancing"));
    link_action_shortcut(ui->action_Advance_Frame, QStringLiteral("Advance Frame"));
    link_action_shortcut(ui->action_Load_from_Newest_Slot, QStringLiteral("Load from Newest Slot"));
    link_action_shortcut(ui->action_Save_to_Oldest_Slot, QStringLiteral("Save to Oldest Slot"));

    const auto add_secondary_window_hotkey = [this](QKeySequence hotkey, const char* slot) {
        // This action will fire specifically when secondary_window is in focus
        QAction* secondary_window_action = new QAction(secondary_window);
        secondary_window_action->setShortcut(hotkey);

        connect(secondary_window_action, SIGNAL(triggered()), this, slot);
        secondary_window->addAction(secondary_window_action);
    };

    // Use the same fullscreen hotkey as the main window
    const auto fullscreen_hotkey = hotkey_registry.GetKeySequence(main_window, fullscreen);
    add_secondary_window_hotkey(fullscreen_hotkey, SLOT(ToggleSecondaryFullscreen()));

    const auto toggle_screen_hotkey =
        hotkey_registry.GetKeySequence(main_window, toggle_screen_layout);
    add_secondary_window_hotkey(toggle_screen_hotkey, SLOT(ToggleScreenLayout()));

    const auto swap_screen_hotkey = hotkey_registry.GetKeySequence(main_window, swap_screens);
    add_secondary_window_hotkey(swap_screen_hotkey, SLOT(TriggerSwapScreens()));

    const auto rotate_screen_hotkey = hotkey_registry.GetKeySequence(main_window, rotate_screens);
    add_secondary_window_hotkey(rotate_screen_hotkey, SLOT(TriggerRotateScreens()));

    const auto connect_shortcut = [&](const QString& action_name, const auto& function) {
        const auto* hotkey = hotkey_registry.GetHotkey(main_window, action_name, this);
        connect(hotkey, &QShortcut::activated, this, function);
    };

    connect(hotkey_registry.GetHotkey(main_window, toggle_screen_layout, render_window),
            &QShortcut::activated, this, &GMainWindow::ToggleScreenLayout);

    connect_shortcut(QStringLiteral("Exit Fullscreen"), [&] {
        if (emulation_running) {
            ui->action_Fullscreen->setChecked(false);
            ToggleFullscreen();
        }
    });
    connect_shortcut(QStringLiteral("Toggle Per-Game Speed"), [&] {
        Settings::values.frame_limit.SetGlobal(!Settings::values.frame_limit.UsingGlobal());
        UpdateStatusBar();
    });
    connect_shortcut(QStringLiteral("Toggle Texture Dumping"),
                     [&] { Settings::values.dump_textures = !Settings::values.dump_textures; });
    // We use "static" here in order to avoid capturing by lambda due to a MSVC bug, which makes
    // the variable hold a garbage value after this function exits
    static constexpr u16 SPEED_LIMIT_STEP = 5;
    connect_shortcut(QStringLiteral("Increase Speed Limit"), [&] {
        if (Settings::values.frame_limit.GetValue() == 0) {
            return;
        }
        if (Settings::values.frame_limit.GetValue() < 995 - SPEED_LIMIT_STEP) {
            Settings::values.frame_limit.SetValue(Settings::values.frame_limit.GetValue() +
                                                  SPEED_LIMIT_STEP);
        } else {
            Settings::values.frame_limit = 0;
        }
        UpdateStatusBar();
    });
    connect_shortcut(QStringLiteral("Decrease Speed Limit"), [&] {
        if (Settings::values.frame_limit.GetValue() == 0) {
            Settings::values.frame_limit = 995;
        } else if (Settings::values.frame_limit.GetValue() > SPEED_LIMIT_STEP) {
            Settings::values.frame_limit.SetValue(Settings::values.frame_limit.GetValue() -
                                                  SPEED_LIMIT_STEP);
            UpdateStatusBar();
        }
        UpdateStatusBar();
    });
    connect_shortcut(QStringLiteral("Mute Audio"),
                     [] { Settings::values.audio_muted = !Settings::values.audio_muted; });

    // We use "static" here in order to avoid capturing by lambda due to a MSVC bug, which makes the
    // variable hold a garbage value after this function exits
    static constexpr u16 FACTOR_3D_STEP = 5;
    connect_shortcut(QStringLiteral("Decrease 3D Factor"), [this] {
        const auto factor_3d = Settings::values.factor_3d.GetValue();
        if (factor_3d > 0) {
            if (factor_3d % FACTOR_3D_STEP != 0) {
                Settings::values.factor_3d = factor_3d - (factor_3d % FACTOR_3D_STEP);
            } else {
                Settings::values.factor_3d = factor_3d - FACTOR_3D_STEP;
            }
            UpdateStatusBar();
        }
    });
    connect_shortcut(QStringLiteral("Increase 3D Factor"), [this] {
        const auto factor_3d = Settings::values.factor_3d.GetValue();
        if (factor_3d < 100) {
            if (factor_3d % FACTOR_3D_STEP != 0) {
                Settings::values.factor_3d =
                    factor_3d + FACTOR_3D_STEP - (factor_3d % FACTOR_3D_STEP);
            } else {
                Settings::values.factor_3d = factor_3d + FACTOR_3D_STEP;
            }
            UpdateStatusBar();
        }
    });
}

void GMainWindow::ShowUpdaterWidgets() {
    ui->action_Check_For_Updates->setVisible(UISettings::values.updater_found);
    ui->action_Open_Maintenance_Tool->setVisible(UISettings::values.updater_found);

    connect(updater, &Updater::CheckUpdatesDone, this, &GMainWindow::OnUpdateFound);
}

void GMainWindow::SetDefaultUIGeometry() {
    // geometry: 55% of the window contents are in the upper screen half, 45% in the lower half
    const QRect screenRect = QApplication::desktop()->screenGeometry(this);

    const int w = screenRect.width() * 2 / 3;
    const int h = screenRect.height() / 2;
    const int x = (screenRect.x() + screenRect.width()) / 2 - w / 2;
    const int y = (screenRect.y() + screenRect.height()) / 2 - h * 55 / 100;

    setGeometry(x, y, w, h);
}

void GMainWindow::RestoreUIState() {
    restoreGeometry(UISettings::values.geometry);
    restoreState(UISettings::values.state);
    render_window->restoreGeometry(UISettings::values.renderwindow_geometry);
#if MICROPROFILE_ENABLED
    microProfileDialog->restoreGeometry(UISettings::values.microprofile_geometry);
    microProfileDialog->setVisible(UISettings::values.microprofile_visible.GetValue());
#endif
    ui->action_Cheats->setEnabled(false);

    game_list->LoadInterfaceLayout();

    ui->action_Single_Window_Mode->setChecked(UISettings::values.single_window_mode.GetValue());
    ToggleWindowMode();

    ui->action_Fullscreen->setChecked(UISettings::values.fullscreen.GetValue());
    SyncMenuUISettings();

    ui->action_Display_Dock_Widget_Headers->setChecked(
        UISettings::values.display_titlebar.GetValue());
    OnDisplayTitleBars(ui->action_Display_Dock_Widget_Headers->isChecked());

    ui->action_Show_Filter_Bar->setChecked(UISettings::values.show_filter_bar.GetValue());
    game_list->SetFilterVisible(ui->action_Show_Filter_Bar->isChecked());

    ui->action_Show_Status_Bar->setChecked(UISettings::values.show_status_bar.GetValue());
    statusBar()->setVisible(ui->action_Show_Status_Bar->isChecked());
}

void GMainWindow::OnAppFocusStateChanged(Qt::ApplicationState state) {
    if (!UISettings::values.pause_when_in_background) {
        return;
    }
    if (state != Qt::ApplicationHidden && state != Qt::ApplicationInactive &&
        state != Qt::ApplicationActive) {
        LOG_DEBUG(Frontend, "ApplicationState unusual flag: {} ", state);
    }
    if (ui->action_Pause->isEnabled() &&
        (state & (Qt::ApplicationHidden | Qt::ApplicationInactive))) {
        auto_paused = true;
        OnPauseGame();
    } else if (emulation_running && !emu_thread->IsRunning() && auto_paused &&
               state == Qt::ApplicationActive) {
        auto_paused = false;
        OnStartGame();
    }
}

void GMainWindow::ConnectWidgetEvents() {
    connect(game_list, &GameList::GameChosen, this, &GMainWindow::OnGameListLoadFile);
    connect(game_list, &GameList::OpenDirectory, this, &GMainWindow::OnGameListOpenDirectory);
    connect(game_list, &GameList::OpenFolderRequested, this, &GMainWindow::OnGameListOpenFolder);
    connect(game_list, &GameList::NavigateToGamedbEntryRequested, this,
            &GMainWindow::OnGameListNavigateToGamedbEntry);
    connect(game_list, &GameList::DumpRomFSRequested, this, &GMainWindow::OnGameListDumpRomFS);
    connect(game_list, &GameList::AddDirectory, this, &GMainWindow::OnGameListAddDirectory);
    connect(game_list_placeholder, &GameListPlaceholder::AddDirectory, this,
            &GMainWindow::OnGameListAddDirectory);
    connect(game_list, &GameList::ShowList, this, &GMainWindow::OnGameListShowList);
    connect(game_list, &GameList::PopulatingCompleted, this,
            [this] { multiplayer_state->UpdateGameList(game_list->GetModel()); });

    connect(game_list, &GameList::OpenPerGameGeneralRequested, this,
            &GMainWindow::OnGameListOpenPerGameProperties);

    connect(this, &GMainWindow::EmulationStarting, render_window,
            &GRenderWindow::OnEmulationStarting);
    connect(this, &GMainWindow::EmulationStopping, render_window,
            &GRenderWindow::OnEmulationStopping);
    connect(this, &GMainWindow::EmulationStarting, secondary_window,
            &GRenderWindow::OnEmulationStarting);
    connect(this, &GMainWindow::EmulationStopping, secondary_window,
            &GRenderWindow::OnEmulationStopping);

    connect(&status_bar_update_timer, &QTimer::timeout, this, &GMainWindow::UpdateStatusBar);

    connect(this, &GMainWindow::UpdateProgress, this, &GMainWindow::OnUpdateProgress);
    connect(this, &GMainWindow::CIAInstallReport, this, &GMainWindow::OnCIAInstallReport);
    connect(this, &GMainWindow::CIAInstallFinished, this, &GMainWindow::OnCIAInstallFinished);
    connect(this, &GMainWindow::UpdateThemedIcons, multiplayer_state,
            &MultiplayerState::UpdateThemedIcons);
}

void GMainWindow::ConnectMenuEvents() {
    const auto connect_menu = [&](QAction* action, const auto& event_fn) {
        connect(action, &QAction::triggered, this, event_fn);
        // Add actions to this window so that hiding menus in fullscreen won't disable them
        addAction(action);
        // Add actions to the render window so that they work outside of single window mode
        render_window->addAction(action);
    };

    // File
    connect_menu(ui->action_Load_File, &GMainWindow::OnMenuLoadFile);
    connect_menu(ui->action_Install_CIA, &GMainWindow::OnMenuInstallCIA);
    connect_menu(ui->action_Exit, &QMainWindow::close);
    connect_menu(ui->action_Load_Amiibo, &GMainWindow::OnLoadAmiibo);
    connect_menu(ui->action_Remove_Amiibo, &GMainWindow::OnRemoveAmiibo);

    // Emulation
    connect_menu(ui->action_Pause, &GMainWindow::OnPauseContinueGame);
    connect_menu(ui->action_Stop, &GMainWindow::OnStopGame);
    connect_menu(ui->action_Restart, [this] { BootGame(QString(game_path)); });
    connect_menu(ui->action_Report_Compatibility, &GMainWindow::OnMenuReportCompatibility);
    connect_menu(ui->action_Configure, &GMainWindow::OnConfigure);
    connect_menu(ui->action_Configure_Current_Game, &GMainWindow::OnConfigurePerGame);
    connect_menu(ui->action_Cheats, &GMainWindow::OnCheats);

    // View
    connect_menu(ui->action_Single_Window_Mode, &GMainWindow::ToggleWindowMode);
    connect_menu(ui->action_Display_Dock_Widget_Headers, &GMainWindow::OnDisplayTitleBars);
    connect_menu(ui->action_Show_Filter_Bar, &GMainWindow::OnToggleFilterBar);
    connect(ui->action_Show_Status_Bar, &QAction::triggered, statusBar(), &QStatusBar::setVisible);

    // Multiplayer
    connect(ui->action_View_Lobby, &QAction::triggered, multiplayer_state,
            &MultiplayerState::OnViewLobby);
    connect(ui->action_Start_Room, &QAction::triggered, multiplayer_state,
            &MultiplayerState::OnCreateRoom);
    connect(ui->action_Leave_Room, &QAction::triggered, multiplayer_state,
            &MultiplayerState::OnCloseRoom);
    connect(ui->action_Connect_To_Room, &QAction::triggered, multiplayer_state,
            &MultiplayerState::OnDirectConnectToRoom);
    connect(ui->action_Show_Room, &QAction::triggered, multiplayer_state,
            &MultiplayerState::OnOpenNetworkRoom);

    connect_menu(ui->action_Fullscreen, &GMainWindow::ToggleFullscreen);
    connect_menu(ui->action_Screen_Layout_Default, &GMainWindow::ChangeScreenLayout);
    connect_menu(ui->action_Screen_Layout_Single_Screen, &GMainWindow::ChangeScreenLayout);
    connect_menu(ui->action_Screen_Layout_Large_Screen, &GMainWindow::ChangeScreenLayout);
    connect_menu(ui->action_Screen_Layout_Side_by_Side, &GMainWindow::ChangeScreenLayout);
    connect_menu(ui->action_Screen_Layout_Separate_Windows, &GMainWindow::ChangeScreenLayout);
    connect_menu(ui->action_Screen_Layout_Swap_Screens, &GMainWindow::OnSwapScreens);
    connect_menu(ui->action_Screen_Layout_Upright_Screens, &GMainWindow::OnRotateScreens);

    // Movie
    connect_menu(ui->action_Record_Movie, &GMainWindow::OnRecordMovie);
    connect_menu(ui->action_Play_Movie, &GMainWindow::OnPlayMovie);
    connect_menu(ui->action_Close_Movie, &GMainWindow::OnCloseMovie);
    connect_menu(ui->action_Save_Movie, &GMainWindow::OnSaveMovie);
    connect_menu(ui->action_Movie_Read_Only_Mode,
                 [](bool checked) { Core::Movie::GetInstance().SetReadOnly(checked); });
    connect_menu(ui->action_Enable_Frame_Advancing, [this] {
        if (emulation_running) {
            Core::System::GetInstance().frame_limiter.SetFrameAdvancing(
                ui->action_Enable_Frame_Advancing->isChecked());
            ui->action_Advance_Frame->setEnabled(ui->action_Enable_Frame_Advancing->isChecked());
        }
    });
    connect_menu(ui->action_Advance_Frame, [this] {
        auto& system = Core::System::GetInstance();
        if (emulation_running && system.frame_limiter.IsFrameAdvancing()) {
            ui->action_Enable_Frame_Advancing->setChecked(true);
            ui->action_Advance_Frame->setEnabled(true);
            system.frame_limiter.AdvanceFrame();
        }
    });
    connect_menu(ui->action_Capture_Screenshot, &GMainWindow::OnCaptureScreenshot);

#ifdef ENABLE_FFMPEG_VIDEO_DUMPER
    connect_menu(ui->action_Dump_Video, [this] {
        if (ui->action_Dump_Video->isChecked()) {
            OnStartVideoDumping();
        } else {
            OnStopVideoDumping();
        }
    });
#else
    ui->action_Dump_Video->setEnabled(false);
#endif

    // Help
    connect_menu(ui->action_Open_Citra_Folder, &GMainWindow::OnOpenCitraFolder);
    connect_menu(ui->action_FAQ, []() {
        QDesktopServices::openUrl(QUrl(QStringLiteral("https://citra-emu.org/wiki/faq/")));
    });
    connect_menu(ui->action_About, &GMainWindow::OnMenuAboutCitra);
    connect_menu(ui->action_Check_For_Updates, &GMainWindow::OnCheckForUpdates);
    connect_menu(ui->action_Open_Maintenance_Tool, &GMainWindow::OnOpenUpdater);
}

void GMainWindow::UpdateMenuState() {
    const bool is_paused = emu_thread == nullptr || !emu_thread->IsRunning();

    const std::array running_actions{
        ui->action_Stop,
        ui->action_Restart,
        ui->action_Configure_Current_Game,
        ui->action_Report_Compatibility,
        ui->action_Load_Amiibo,
        ui->action_Remove_Amiibo,
        ui->action_Pause,
        ui->action_Cheats,
        ui->action_Advance_Frame,
    };

    for (QAction* action : running_actions) {
        action->setEnabled(emulation_running);
    }

    ui->action_Capture_Screenshot->setEnabled(emulation_running && !is_paused);

    if (emulation_running && is_paused) {
        ui->action_Pause->setText(tr("&Continue"));
    } else {
        ui->action_Pause->setText(tr("&Pause"));
    }
}

void GMainWindow::OnDisplayTitleBars(bool show) {
    QList<QDockWidget*> widgets = findChildren<QDockWidget*>();

    if (show) {
        for (QDockWidget* widget : widgets) {
            QWidget* old = widget->titleBarWidget();
            widget->setTitleBarWidget(nullptr);
            if (old != nullptr)
                delete old;
        }
    } else {
        for (QDockWidget* widget : widgets) {
            QWidget* old = widget->titleBarWidget();
            widget->setTitleBarWidget(new QWidget());
            if (old != nullptr)
                delete old;
        }
    }
}

void GMainWindow::OnCheckForUpdates() {
    explicit_update_check = true;
    CheckForUpdates();
}

void GMainWindow::CheckForUpdates() {
    if (updater->CheckForUpdates()) {
        LOG_INFO(Frontend, "Update check started");
    } else {
        LOG_WARNING(Frontend, "Unable to start check for updates");
    }
}

void GMainWindow::OnUpdateFound(bool found, bool error) {
    if (error) {
        LOG_WARNING(Frontend, "Update check failed");
        return;
    }

    if (!found) {
        LOG_INFO(Frontend, "No updates found");

        // If the user explicitly clicked the "Check for Updates" button, we are
        //  going to want to show them a prompt anyway.
        if (explicit_update_check) {
            explicit_update_check = false;
            ShowNoUpdatePrompt();
        }
        return;
    }

    if (emulation_running && !explicit_update_check) {
        LOG_INFO(Frontend, "Update found, deferring as game is running");
        defer_update_prompt = true;
        return;
    }

    LOG_INFO(Frontend, "Update found!");
    explicit_update_check = false;

    ShowUpdatePrompt();
}

void GMainWindow::ShowUpdatePrompt() {
    defer_update_prompt = false;

    auto result =
        QMessageBox::question(this, tr("Update Available"),
                              tr("An update is available. Would you like to install it now?"),
                              QMessageBox::Yes | QMessageBox::No, QMessageBox::Yes);

    if (result == QMessageBox::Yes) {
        updater->LaunchUIOnExit();
        close();
    }
}

void GMainWindow::ShowNoUpdatePrompt() {
    QMessageBox::information(this, tr("No Update Found"), tr("No update is found."),
                             QMessageBox::Ok, QMessageBox::Ok);
}

void GMainWindow::OnOpenUpdater() {
    updater->LaunchUI();
}

void GMainWindow::PreventOSSleep() {
#ifdef _WIN32
    SetThreadExecutionState(ES_CONTINUOUS | ES_SYSTEM_REQUIRED | ES_DISPLAY_REQUIRED);
#endif
}

void GMainWindow::AllowOSSleep() {
#ifdef _WIN32
    SetThreadExecutionState(ES_CONTINUOUS);
#endif
}

bool GMainWindow::LoadROM(const QString& filename) {
    // Shutdown previous session if the emu thread is still active...
    if (emu_thread != nullptr)
        ShutdownGame();

    render_window->InitRenderTarget();
    secondary_window->InitRenderTarget();

    const auto scope = render_window->Acquire();

    Core::System& system{Core::System::GetInstance()};

    const Core::System::ResultStatus result{
        system.Load(*render_window, filename.toStdString(), secondary_window)};

    if (result != Core::System::ResultStatus::Success) {
        switch (result) {
        case Core::System::ResultStatus::ErrorGetLoader:
            LOG_CRITICAL(Frontend, "Failed to obtain loader for {}!", filename.toStdString());
            QMessageBox::critical(
                this, tr("Invalid ROM Format"),
                tr("Your ROM format is not supported.<br/>Please follow the guides to redump your "
                   "<a href='https://citra-emu.org/wiki/dumping-game-cartridges/'>game "
                   "cartridges</a> or "
                   "<a href='https://citra-emu.org/wiki/dumping-installed-titles/'>installed "
                   "titles</a>."));
            break;

        case Core::System::ResultStatus::ErrorSystemMode:
            LOG_CRITICAL(Frontend, "Failed to load ROM!");
            QMessageBox::critical(
                this, tr("ROM Corrupted"),
                tr("Your ROM is corrupted. <br/>Please follow the guides to redump your "
                   "<a href='https://citra-emu.org/wiki/dumping-game-cartridges/'>game "
                   "cartridges</a> or "
                   "<a href='https://citra-emu.org/wiki/dumping-installed-titles/'>installed "
                   "titles</a>."));
            break;

        case Core::System::ResultStatus::ErrorLoader_ErrorEncrypted: {
            QMessageBox::critical(
                this, tr("ROM Encrypted"),
                tr("Your ROM is encrypted. <br/>Please follow the guides to redump your "
                   "<a href='https://citra-emu.org/wiki/dumping-game-cartridges/'>game "
                   "cartridges</a> or "
                   "<a href='https://citra-emu.org/wiki/dumping-installed-titles/'>installed "
                   "titles</a>."));
            break;
        }
        case Core::System::ResultStatus::ErrorLoader_ErrorInvalidFormat:
            QMessageBox::critical(
                this, tr("Invalid ROM Format"),
                tr("Your ROM format is not supported.<br/>Please follow the guides to redump your "
                   "<a href='https://citra-emu.org/wiki/dumping-game-cartridges/'>game "
                   "cartridges</a> or "
                   "<a href='https://citra-emu.org/wiki/dumping-installed-titles/'>installed "
                   "titles</a>."));
            break;

        case Core::System::ResultStatus::ErrorLoader_ErrorGbaTitle:
            QMessageBox::critical(this, tr("Unsupported ROM"),
                                  tr("GBA Virtual Console ROMs are not supported by Citra."));
            break;

        case Core::System::ResultStatus::ErrorVideoCore:
            QMessageBox::critical(
                this, tr("Video Core Error"),
                tr("An error has occurred during intialization of the video backend. Please <a "
                   "href='https://community.citra-emu.org/t/how-to-upload-the-log-file/296'>see "
                   "the "
                   "log</a> for more details. "
                   "Ensure that you have the latest graphics drivers for your GPU."));
            break;

        case Core::System::ResultStatus::ErrorVideoCore_ErrorGenericDrivers:
            QMessageBox::critical(
                this, tr("Video Core Error"),
                tr("You are running default Windows drivers "
                   "for your GPU. You need to install the "
                   "proper drivers for your graphics card from the manufacturer's website."));
            break;

        default:
            QMessageBox::critical(
                this, tr("Error while loading ROM!"),
                tr("An unknown error occurred. Please see the log for more details."));
            break;
        }
        return false;
    }

    std::string title;
    system.GetAppLoader().ReadTitle(title);
    game_title = QString::fromStdString(title);
    UpdateWindowTitle();

    game_path = filename;

    system.TelemetrySession().AddField(Common::Telemetry::FieldType::App, "Frontend", "Qt");
    return true;
}

void GMainWindow::BootGame(const QString& filename) {
    if (filename.endsWith(QStringLiteral(".cia"))) {
        const auto answer = QMessageBox::question(
            this, tr("CIA must be installed before usage"),
            tr("Before using this CIA, you must install it. Do you want to install it now?"),
            QMessageBox::Yes | QMessageBox::No);

        if (answer == QMessageBox::Yes)
            InstallCIA(QStringList(filename));

        return;
    }

    LOG_INFO(Frontend, "Citra starting...");
    StoreRecentFile(filename); // Put the filename on top of the list

    if (movie_record_on_start) {
        Core::Movie::GetInstance().PrepareForRecording();
    }
    if (movie_playback_on_start) {
        Core::Movie::GetInstance().PrepareForPlayback(movie_playback_path.toStdString());
    }

    u64 title_id{0};
    const std::string path = filename.toStdString();
    const auto loader = Loader::GetLoader(path);

    if (loader != nullptr && loader->ReadProgramId(title_id) == Loader::ResultStatus::Success) {
        // Load per game settings
        const std::string name{FileUtil::GetFilename(filename.toStdString())};
        const std::string config_file_name =
            title_id == 0 ? name : fmt::format("{:016X}", title_id);
        Config per_game_config(config_file_name, Config::ConfigType::PerGameConfig);
        Settings::Apply();

        LOG_INFO(Frontend, "Using per game config file for title id {}", config_file_name);
        Settings::LogSettings();
    }

    // Save configurations
    UpdateUISettings();
    game_list->SaveInterfaceLayout();
    config->Save();

    if (!LoadROM(filename))
        return;

    // Set everything up
    if (movie_record_on_start) {
        Core::Movie::GetInstance().StartRecording(movie_record_path.toStdString(),
                                                  movie_record_author.toStdString());
        movie_record_on_start = false;
        movie_record_path.clear();
        movie_record_author.clear();
    }
    if (movie_playback_on_start) {
        Core::Movie::GetInstance().StartPlayback(movie_playback_path.toStdString());
        movie_playback_on_start = false;
        movie_playback_path.clear();
    }

    if (ui->action_Enable_Frame_Advancing->isChecked()) {
        ui->action_Advance_Frame->setEnabled(true);
        Core::System::GetInstance().frame_limiter.SetFrameAdvancing(true);
    } else {
        ui->action_Advance_Frame->setEnabled(false);
    }

    if (video_dumping_on_start) {
        Layout::FramebufferLayout layout{
            Layout::FrameLayoutFromResolutionScale(VideoCore::GetResolutionScaleFactor())};
        if (!Core::System::GetInstance().VideoDumper().StartDumping(
                video_dumping_path.toStdString(), layout)) {

            QMessageBox::critical(
                this, tr("Citra"),
                tr("Could not start video dumping.<br>Refer to the log for details."));
            ui->action_Dump_Video->setChecked(false);
        }
        video_dumping_on_start = false;
        video_dumping_path.clear();
    }

    // Create and start the emulation thread
    emu_thread = std::make_unique<EmuThread>(*render_window);
    emit EmulationStarting(emu_thread.get());
    emu_thread->start();

    connect(render_window, &GRenderWindow::Closed, this, &GMainWindow::OnStopGame);
    connect(render_window, &GRenderWindow::MouseActivity, this, &GMainWindow::OnMouseActivity);
    connect(secondary_window, &GRenderWindow::Closed, this, &GMainWindow::OnStopGame);
    connect(secondary_window, &GRenderWindow::MouseActivity, this, &GMainWindow::OnMouseActivity);

    // BlockingQueuedConnection is important here, it makes sure we've finished refreshing our views
    // before the CPU continues
    connect(emu_thread.get(), &EmuThread::DebugModeEntered, registersWidget,
            &RegistersWidget::OnDebugModeEntered, Qt::BlockingQueuedConnection);
    connect(emu_thread.get(), &EmuThread::DebugModeEntered, waitTreeWidget,
            &WaitTreeWidget::OnDebugModeEntered, Qt::BlockingQueuedConnection);
    connect(emu_thread.get(), &EmuThread::DebugModeLeft, registersWidget,
            &RegistersWidget::OnDebugModeLeft, Qt::BlockingQueuedConnection);
    connect(emu_thread.get(), &EmuThread::DebugModeLeft, waitTreeWidget,
            &WaitTreeWidget::OnDebugModeLeft, Qt::BlockingQueuedConnection);

    connect(emu_thread.get(), &EmuThread::LoadProgress, loading_screen,
            &LoadingScreen::OnLoadProgress, Qt::QueuedConnection);
    connect(emu_thread.get(), &EmuThread::HideLoadingScreen, loading_screen,
            &LoadingScreen::OnLoadComplete);

    // Update the GUI
    registersWidget->OnDebugModeEntered();
    if (ui->action_Single_Window_Mode->isChecked()) {
        game_list->hide();
        game_list_placeholder->hide();
    }
    status_bar_update_timer.start(1000);

    if (UISettings::values.hide_mouse) {
        mouse_hide_timer.start();
        setMouseTracking(true);
    }

    loading_screen->Prepare(Core::System::GetInstance().GetAppLoader());
    loading_screen->show();

    emulation_running = true;
    if (ui->action_Fullscreen->isChecked()) {
        ShowFullscreen();
    }

    OnStartGame();
}

void GMainWindow::ShutdownGame() {
    if (!emulation_running) {
        return;
    }

    if (ui->action_Fullscreen->isChecked()) {
        HideFullscreen();
    }

#ifdef ENABLE_FFMPEG_VIDEO_DUMPER
    if (Core::System::GetInstance().VideoDumper().IsDumping()) {
        game_shutdown_delayed = true;
        OnStopVideoDumping();
        return;
    }
#endif

    AllowOSSleep();

    discord_rpc->Pause();
    emu_thread->RequestStop();

    // Release emu threads from any breakpoints
    // This belongs after RequestStop() and before wait() because if emulation stops on a GPU
    // breakpoint after (or before) RequestStop() is called, the emulation would never be able
    // to continue out to the main loop and terminate. Thus wait() would hang forever.
    // TODO(bunnei): This function is not thread safe, but it's being used as if it were
    Pica::g_debug_context->ClearBreakpoints();

    // Frame advancing must be cancelled in order to release the emu thread from waiting
    Core::System::GetInstance().frame_limiter.SetFrameAdvancing(false);

    emit EmulationStopping();

    // Wait for emulation thread to complete and delete it
    emu_thread->wait();
    emu_thread = nullptr;

    OnCloseMovie();

    discord_rpc->Update();

    Camera::QtMultimediaCameraHandler::ReleaseHandlers();

    // The emulation is stopped, so closing the window or not does not matter anymore
    disconnect(render_window, &GRenderWindow::Closed, this, &GMainWindow::OnStopGame);
    disconnect(secondary_window, &GRenderWindow::Closed, this, &GMainWindow::OnStopGame);

    render_window->hide();
    secondary_window->hide();
    loading_screen->hide();
    loading_screen->Clear();

    if (game_list->IsEmpty()) {
        game_list_placeholder->show();
    } else {
        game_list->show();
    }
    game_list->SetFilterFocus();

    setMouseTracking(false);

    // Disable status bar updates
    status_bar_update_timer.stop();
    message_label_used_for_movie = false;
    emu_speed_label->setVisible(false);
    game_fps_label->setVisible(false);
    emu_frametime_label->setVisible(false);

    UpdateSaveStates();

    emulation_running = false;

    if (defer_update_prompt) {
        ShowUpdatePrompt();
    }

    game_title.clear();
    UpdateWindowTitle();

    game_path.clear();

    // Update the GUI
    UpdateMenuState();

    // When closing the game, destroy the GLWindow to clear the context after the game is closed
    render_window->ReleaseRenderTarget();
    secondary_window->ReleaseRenderTarget();
}

void GMainWindow::StoreRecentFile(const QString& filename) {
    UISettings::values.recent_files.prepend(filename);
    UISettings::values.recent_files.removeDuplicates();
    while (UISettings::values.recent_files.size() > max_recent_files_item) {
        UISettings::values.recent_files.removeLast();
    }

    UpdateRecentFiles();
}

void GMainWindow::UpdateRecentFiles() {
    const int num_recent_files =
        std::min(UISettings::values.recent_files.size(), max_recent_files_item);

    for (int i = 0; i < num_recent_files; i++) {
        const QString text = QStringLiteral("&%1. %2").arg(i + 1).arg(
            QFileInfo(UISettings::values.recent_files[i]).fileName());
        actions_recent_files[i]->setText(text);
        actions_recent_files[i]->setData(UISettings::values.recent_files[i]);
        actions_recent_files[i]->setToolTip(UISettings::values.recent_files[i]);
        actions_recent_files[i]->setVisible(true);
    }

    for (int j = num_recent_files; j < max_recent_files_item; ++j) {
        actions_recent_files[j]->setVisible(false);
    }

    // Enable the recent files menu if the list isn't empty
    ui->menu_recent_files->setEnabled(num_recent_files != 0);
}

void GMainWindow::UpdateSaveStates() {
    if (!Core::System::GetInstance().IsPoweredOn()) {
        ui->menu_Load_State->setEnabled(false);
        ui->menu_Save_State->setEnabled(false);
        return;
    }

    ui->menu_Load_State->setEnabled(true);
    ui->menu_Save_State->setEnabled(true);
    ui->action_Load_from_Newest_Slot->setEnabled(false);

    oldest_slot = newest_slot = 0;
    oldest_slot_time = std::numeric_limits<u64>::max();
    newest_slot_time = 0;

    u64 title_id;
    if (Core::System::GetInstance().GetAppLoader().ReadProgramId(title_id) !=
        Loader::ResultStatus::Success) {
        return;
    }
    auto savestates = Core::ListSaveStates(title_id);
    for (u32 i = 0; i < Core::SaveStateSlotCount; ++i) {
        actions_load_state[i]->setEnabled(false);
        actions_load_state[i]->setText(tr("Slot %1").arg(i + 1));
        actions_save_state[i]->setText(tr("Slot %1").arg(i + 1));
    }
    for (const auto& savestate : savestates) {
        const auto text = tr("Slot %1 - %2")
                              .arg(savestate.slot)
                              .arg(QDateTime::fromSecsSinceEpoch(savestate.time)
                                       .toString(QStringLiteral("yyyy-MM-dd hh:mm:ss")));
        actions_load_state[savestate.slot - 1]->setEnabled(true);
        actions_load_state[savestate.slot - 1]->setText(text);
        actions_save_state[savestate.slot - 1]->setText(text);

        ui->action_Load_from_Newest_Slot->setEnabled(true);

        if (savestate.time > newest_slot_time) {
            newest_slot = savestate.slot;
            newest_slot_time = savestate.time;
        }
        if (savestate.time < oldest_slot_time) {
            oldest_slot = savestate.slot;
            oldest_slot_time = savestate.time;
        }
    }
    for (u32 i = 0; i < Core::SaveStateSlotCount; ++i) {
        if (!actions_load_state[i]->isEnabled()) {
            // Prefer empty slot
            oldest_slot = i + 1;
            oldest_slot_time = 0;
            break;
        }
    }
}

void GMainWindow::OnGameListLoadFile(QString game_path) {
    if (ConfirmChangeGame()) {
        BootGame(game_path);
    }
}

void GMainWindow::OnGameListOpenFolder(u64 data_id, GameListOpenTarget target) {
    std::string path;
    std::string open_target;

    switch (target) {
    case GameListOpenTarget::SAVE_DATA: {
        open_target = "Save Data";
        std::string sdmc_dir = FileUtil::GetUserPath(FileUtil::UserPath::SDMCDir);
        path = FileSys::ArchiveSource_SDSaveData::GetSaveDataPathFor(sdmc_dir, data_id);
        break;
    }
    case GameListOpenTarget::EXT_DATA: {
        open_target = "Extra Data";
        std::string sdmc_dir = FileUtil::GetUserPath(FileUtil::UserPath::SDMCDir);
        path = FileSys::GetExtDataPathFromId(sdmc_dir, data_id);
        break;
    }
    case GameListOpenTarget::APPLICATION: {
        open_target = "Application";
        auto media_type = Service::AM::GetTitleMediaType(data_id);
        path = Service::AM::GetTitlePath(media_type, data_id) + "content/";
        break;
    }
    case GameListOpenTarget::UPDATE_DATA: {
        open_target = "Update Data";
        path = Service::AM::GetTitlePath(Service::FS::MediaType::SDMC, data_id + 0xe00000000) +
               "content/";
        break;
    }
    case GameListOpenTarget::TEXTURE_DUMP: {
        open_target = "Dumped Textures";
        path = fmt::format("{}textures/{:016X}/",
                           FileUtil::GetUserPath(FileUtil::UserPath::DumpDir), data_id);
        break;
    }
    case GameListOpenTarget::TEXTURE_LOAD: {
        open_target = "Custom Textures";
        path = fmt::format("{}textures/{:016X}/",
                           FileUtil::GetUserPath(FileUtil::UserPath::LoadDir), data_id);
        break;
    }
    case GameListOpenTarget::MODS: {
        open_target = "Mods";
        path = fmt::format("{}mods/{:016X}/", FileUtil::GetUserPath(FileUtil::UserPath::LoadDir),
                           data_id);
        break;
    }
    case GameListOpenTarget::DLC_DATA: {
        open_target = "DLC Data";
        path = fmt::format("{}Nintendo 3DS/00000000000000000000000000000000/"
                           "00000000000000000000000000000000/title/0004008c/{:08x}/content/",
                           FileUtil::GetUserPath(FileUtil::UserPath::SDMCDir), data_id);
        break;
    }
    case GameListOpenTarget::SHADER_CACHE: {
        open_target = "Shader Cache";
        path = FileUtil::GetUserPath(FileUtil::UserPath::ShaderDir);
        break;
    }
    default:
        LOG_ERROR(Frontend, "Unexpected target {}", static_cast<int>(target));
        return;
    }

    QString qpath = QString::fromStdString(path);

    QDir dir(qpath);
    if (!dir.exists()) {
        QMessageBox::critical(
            this, tr("Error Opening %1 Folder").arg(QString::fromStdString(open_target)),
            tr("Folder does not exist!"));
        return;
    }

    LOG_INFO(Frontend, "Opening {} path for data_id={:016x}", open_target, data_id);

    QDesktopServices::openUrl(QUrl::fromLocalFile(qpath));
}

void GMainWindow::OnGameListNavigateToGamedbEntry(u64 program_id,
                                                  const CompatibilityList& compatibility_list) {
    auto it = FindMatchingCompatibilityEntry(compatibility_list, program_id);

    QString directory;
    if (it != compatibility_list.end())
        directory = it->second.second;

    QDesktopServices::openUrl(QUrl(QStringLiteral("https://citra-emu.org/game/") + directory));
}

void GMainWindow::OnGameListDumpRomFS(QString game_path, u64 program_id) {
    auto* dialog = new QProgressDialog(tr("Dumping..."), tr("Cancel"), 0, 0, this);
    dialog->setWindowModality(Qt::WindowModal);
    dialog->setWindowFlags(dialog->windowFlags() &
                           ~(Qt::WindowCloseButtonHint | Qt::WindowContextHelpButtonHint));
    dialog->setCancelButton(nullptr);
    dialog->setMinimumDuration(0);
    dialog->setValue(0);

    const auto base_path = fmt::format(
        "{}romfs/{:016X}", FileUtil::GetUserPath(FileUtil::UserPath::DumpDir), program_id);
    const auto update_path =
        fmt::format("{}romfs/{:016X}", FileUtil::GetUserPath(FileUtil::UserPath::DumpDir),
                    program_id | 0x0004000e00000000);
    using FutureWatcher = QFutureWatcher<std::pair<Loader::ResultStatus, Loader::ResultStatus>>;
    auto* future_watcher = new FutureWatcher(this);
    connect(future_watcher, &FutureWatcher::finished, this,
            [this, dialog, base_path, update_path, future_watcher] {
                dialog->hide();
                const auto& [base, update] = future_watcher->result();
                if (base != Loader::ResultStatus::Success) {
                    QMessageBox::critical(
                        this, tr("Citra"),
                        tr("Could not dump base RomFS.\nRefer to the log for details."));
                    return;
                }
                QDesktopServices::openUrl(QUrl::fromLocalFile(QString::fromStdString(base_path)));
                if (update == Loader::ResultStatus::Success) {
                    QDesktopServices::openUrl(
                        QUrl::fromLocalFile(QString::fromStdString(update_path)));
                }
            });

    auto future = QtConcurrent::run([game_path, base_path, update_path] {
        std::unique_ptr<Loader::AppLoader> loader = Loader::GetLoader(game_path.toStdString());
        return std::make_pair(loader->DumpRomFS(base_path), loader->DumpUpdateRomFS(update_path));
    });
    future_watcher->setFuture(future);
}

void GMainWindow::OnGameListOpenDirectory(const QString& directory) {
    QString path;
    if (directory == QStringLiteral("INSTALLED")) {
        path = QString::fromStdString(FileUtil::GetUserPath(FileUtil::UserPath::SDMCDir) +
                                      "Nintendo "
                                      "3DS/00000000000000000000000000000000/"
                                      "00000000000000000000000000000000/title/00040000");
    } else if (directory == QStringLiteral("SYSTEM")) {
        path = QString::fromStdString(FileUtil::GetUserPath(FileUtil::UserPath::NANDDir) +
                                      "00000000000000000000000000000000/title/00040010");
    } else {
        path = directory;
    }
    if (!QFileInfo::exists(path)) {
        QMessageBox::critical(this, tr("Error Opening %1").arg(path), tr("Folder does not exist!"));
        return;
    }
    QDesktopServices::openUrl(QUrl::fromLocalFile(path));
}

void GMainWindow::OnGameListAddDirectory() {
    const QString dir_path = QFileDialog::getExistingDirectory(this, tr("Select Directory"));
    if (dir_path.isEmpty())
        return;
    UISettings::GameDir game_dir{dir_path, false, true};
    if (!UISettings::values.game_dirs.contains(game_dir)) {
        UISettings::values.game_dirs.append(game_dir);
        game_list->PopulateAsync(UISettings::values.game_dirs);
    } else {
        LOG_WARNING(Frontend, "Selected directory is already in the game list");
    }
}

void GMainWindow::OnGameListShowList(bool show) {
    if (emulation_running && ui->action_Single_Window_Mode->isChecked())
        return;
    game_list->setVisible(show);
    game_list_placeholder->setVisible(!show);
};

void GMainWindow::OnGameListOpenPerGameProperties(const QString& file) {
    const auto loader = Loader::GetLoader(file.toStdString());

    u64 title_id{};
    if (!loader || loader->ReadProgramId(title_id) != Loader::ResultStatus::Success) {
        QMessageBox::information(this, tr("Properties"),
                                 tr("The game properties could not be loaded."));
        return;
    }

    OpenPerGameConfiguration(title_id, file);
}

void GMainWindow::OnMenuLoadFile() {
    const QString extensions = QStringLiteral("*.").append(
        GameList::supported_file_extensions.join(QStringLiteral(" *.")));
    const QString file_filter = tr("3DS Executable (%1);;All Files (*.*)",
                                   "%1 is an identifier for the 3DS executable file extensions.")
                                    .arg(extensions);
    const QString filename = QFileDialog::getOpenFileName(
        this, tr("Load File"), UISettings::values.roms_path, file_filter);

    if (filename.isEmpty()) {
        return;
    }

    UISettings::values.roms_path = QFileInfo(filename).path();
    BootGame(filename);
}

void GMainWindow::OnMenuInstallCIA() {
    QStringList filepaths = QFileDialog::getOpenFileNames(
        this, tr("Load Files"), UISettings::values.roms_path,
        tr("3DS Installation File (*.CIA*)") + QStringLiteral(";;") + tr("All Files (*.*)"));

    if (filepaths.isEmpty()) {
        return;
    }

    UISettings::values.roms_path = QFileInfo(filepaths[0]).path();
    InstallCIA(filepaths);
}

void GMainWindow::InstallCIA(QStringList filepaths) {
    ui->action_Install_CIA->setEnabled(false);
    game_list->SetDirectoryWatcherEnabled(false);
    progress_bar->show();
    progress_bar->setMaximum(INT_MAX);

    QtConcurrent::run([&, filepaths] {
        Service::AM::InstallStatus status;
        const auto cia_progress = [&](std::size_t written, std::size_t total) {
            emit UpdateProgress(written, total);
        };
        for (const auto& current_path : filepaths) {
            status = Service::AM::InstallCIA(current_path.toStdString(), cia_progress);
            emit CIAInstallReport(status, current_path);
        }
        emit CIAInstallFinished();
    });
}

void GMainWindow::OnUpdateProgress(std::size_t written, std::size_t total) {
    progress_bar->setValue(
        static_cast<int>(INT_MAX * (static_cast<double>(written) / static_cast<double>(total))));
}

void GMainWindow::OnCIAInstallReport(Service::AM::InstallStatus status, QString filepath) {
    QString filename = QFileInfo(filepath).fileName();
    switch (status) {
    case Service::AM::InstallStatus::Success:
        this->statusBar()->showMessage(tr("%1 has been installed successfully.").arg(filename));
        break;
    case Service::AM::InstallStatus::ErrorFailedToOpenFile:
        QMessageBox::critical(this, tr("Unable to open File"),
                              tr("Could not open %1").arg(filename));
        break;
    case Service::AM::InstallStatus::ErrorAborted:
        QMessageBox::critical(
            this, tr("Installation aborted"),
            tr("The installation of %1 was aborted. Please see the log for more details")
                .arg(filename));
        break;
    case Service::AM::InstallStatus::ErrorInvalid:
        QMessageBox::critical(this, tr("Invalid File"), tr("%1 is not a valid CIA").arg(filename));
        break;
    case Service::AM::InstallStatus::ErrorEncrypted:
        QMessageBox::critical(this, tr("Encrypted File"),
                              tr("%1 must be decrypted "
                                 "before being used with Citra. A real 3DS is required.")
                                  .arg(filename));
        break;
    case Service::AM::InstallStatus::ErrorFileNotFound:
        QMessageBox::critical(this, tr("Unable to find File"),
                              tr("Could not find %1").arg(filename));
        break;
    }
}

void GMainWindow::OnCIAInstallFinished() {
    progress_bar->hide();
    progress_bar->setValue(0);
    game_list->SetDirectoryWatcherEnabled(true);
    ui->action_Install_CIA->setEnabled(true);
    game_list->PopulateAsync(UISettings::values.game_dirs);
}

void GMainWindow::OnMenuRecentFile() {
    QAction* action = qobject_cast<QAction*>(sender());
    ASSERT(action);

    const QString filename = action->data().toString();
    if (QFileInfo::exists(filename)) {
        BootGame(filename);
    } else {
        // Display an error message and remove the file from the list.
        QMessageBox::information(this, tr("File not found"),
                                 tr("File \"%1\" not found").arg(filename));

        UISettings::values.recent_files.removeOne(filename);
        UpdateRecentFiles();
    }
}

void GMainWindow::OnStartGame() {
    Camera::QtMultimediaCameraHandler::ResumeCameras();

    PreventOSSleep();

    emu_thread->SetRunning(true);
    qRegisterMetaType<Core::System::ResultStatus>("Core::System::ResultStatus");
    qRegisterMetaType<std::string>("std::string");
    connect(emu_thread.get(), &EmuThread::ErrorThrown, this, &GMainWindow::OnCoreError);

    UpdateMenuState();

    discord_rpc->Update();

    UpdateSaveStates();
}

void GMainWindow::OnRestartGame() {
    Core::System& system = Core::System::GetInstance();
    if (!system.IsPoweredOn()) {
        return;
    }
    // Make a copy since BootGame edits game_path
    BootGame(QString(game_path));
}

void GMainWindow::OnPauseGame() {
    emu_thread->SetRunning(false);
    Camera::QtMultimediaCameraHandler::StopCameras();

    UpdateMenuState();
    AllowOSSleep();
}

void GMainWindow::OnPauseContinueGame() {
    if (emulation_running) {
        if (emu_thread->IsRunning()) {
            OnPauseGame();
        } else {
            OnStartGame();
        }
    }
}

void GMainWindow::OnStopGame() {
    ShutdownGame();
    Settings::RestoreGlobalState(false);
}

void GMainWindow::OnLoadComplete() {
    loading_screen->OnLoadComplete();
    UpdateSecondaryWindowVisibility();
}

void GMainWindow::OnMenuReportCompatibility() {
    if (!NetSettings::values.citra_token.empty() && !NetSettings::values.citra_username.empty()) {
        CompatDB compatdb{this};
        compatdb.exec();
    } else {
        QMessageBox::critical(this, tr("Missing Citra Account"),
                              tr("You must link your Citra account to submit test cases."
                                 "<br/>Go to Emulation &gt; Configure... &gt; Web to do so."));
    }
}

void GMainWindow::ToggleFullscreen() {
    if (!emulation_running) {
        return;
    }
    if (ui->action_Fullscreen->isChecked()) {
        ShowFullscreen();
    } else {
        HideFullscreen();
    }
}

void GMainWindow::ToggleSecondaryFullscreen() {
    if (!emulation_running) {
        return;
    }
    if (secondary_window->isFullScreen()) {
        secondary_window->showNormal();
    } else {
        secondary_window->showFullScreen();
    }
}

void GMainWindow::ShowFullscreen() {
    if (ui->action_Single_Window_Mode->isChecked()) {
        UISettings::values.geometry = saveGeometry();
        ui->menubar->hide();
        statusBar()->hide();
        showFullScreen();
    } else {
        UISettings::values.renderwindow_geometry = render_window->saveGeometry();
        render_window->showFullScreen();
    }
}

void GMainWindow::HideFullscreen() {
    if (ui->action_Single_Window_Mode->isChecked()) {
        statusBar()->setVisible(ui->action_Show_Status_Bar->isChecked());
        ui->menubar->show();
        showNormal();
        restoreGeometry(UISettings::values.geometry);
    } else {
        render_window->showNormal();
        render_window->restoreGeometry(UISettings::values.renderwindow_geometry);
    }
}

void GMainWindow::ToggleWindowMode() {
    if (ui->action_Single_Window_Mode->isChecked()) {
        // Render in the main window...
        render_window->BackupGeometry();
        ui->horizontalLayout->addWidget(render_window);
        render_window->setFocusPolicy(Qt::StrongFocus);
        if (emulation_running) {
            render_window->setVisible(true);
            render_window->setFocus();
            game_list->hide();
        }

    } else {
        // Render in a separate window...
        ui->horizontalLayout->removeWidget(render_window);
        render_window->setParent(nullptr);
        render_window->setFocusPolicy(Qt::NoFocus);
        if (emulation_running) {
            render_window->setVisible(true);
            render_window->RestoreGeometry();
            game_list->show();
        }
    }
}

void GMainWindow::UpdateSecondaryWindowVisibility() {
    if (!emulation_running) {
        return;
    }
    if (Settings::values.layout_option.GetValue() == Settings::LayoutOption::SeparateWindows) {
        secondary_window->RestoreGeometry();
        secondary_window->show();
    } else {
        secondary_window->BackupGeometry();
        secondary_window->hide();
    }
}

void GMainWindow::ChangeScreenLayout() {
    Settings::LayoutOption new_layout = Settings::LayoutOption::Default;

    if (ui->action_Screen_Layout_Default->isChecked()) {
        new_layout = Settings::LayoutOption::Default;
    } else if (ui->action_Screen_Layout_Single_Screen->isChecked()) {
        new_layout = Settings::LayoutOption::SingleScreen;
    } else if (ui->action_Screen_Layout_Large_Screen->isChecked()) {
        new_layout = Settings::LayoutOption::LargeScreen;
    } else if (ui->action_Screen_Layout_Side_by_Side->isChecked()) {
        new_layout = Settings::LayoutOption::SideScreen;
    } else if (ui->action_Screen_Layout_Separate_Windows->isChecked()) {
        new_layout = Settings::LayoutOption::SeparateWindows;
    }

    Settings::values.layout_option = new_layout;
    Settings::Apply();
    UpdateSecondaryWindowVisibility();
}

void GMainWindow::ToggleScreenLayout() {
    const Settings::LayoutOption new_layout = []() {
        switch (Settings::values.layout_option.GetValue()) {
        case Settings::LayoutOption::Default:
            return Settings::LayoutOption::SingleScreen;
        case Settings::LayoutOption::SingleScreen:
            return Settings::LayoutOption::LargeScreen;
        case Settings::LayoutOption::LargeScreen:
            return Settings::LayoutOption::SideScreen;
        case Settings::LayoutOption::SideScreen:
            return Settings::LayoutOption::SeparateWindows;
        case Settings::LayoutOption::SeparateWindows:
            return Settings::LayoutOption::Default;
        default:
            LOG_ERROR(Frontend, "Unknown layout option {}",
                      Settings::values.layout_option.GetValue());
            return Settings::LayoutOption::Default;
        }
    }();

    Settings::values.layout_option = new_layout;
    SyncMenuUISettings();
    Settings::Apply();
    UpdateSecondaryWindowVisibility();
}

void GMainWindow::OnSwapScreens() {
    Settings::values.swap_screen = ui->action_Screen_Layout_Swap_Screens->isChecked();
    Settings::Apply();
}

void GMainWindow::OnRotateScreens() {
    Settings::values.upright_screen = ui->action_Screen_Layout_Upright_Screens->isChecked();
    Settings::Apply();
}

void GMainWindow::TriggerSwapScreens() {
    ui->action_Screen_Layout_Swap_Screens->trigger();
}

void GMainWindow::TriggerRotateScreens() {
    ui->action_Screen_Layout_Upright_Screens->trigger();
}

void GMainWindow::OnCheats() {
    CheatDialog cheat_dialog(this);
    cheat_dialog.exec();
}

void GMainWindow::OnSaveState() {
    QAction* action = qobject_cast<QAction*>(sender());
    assert(action);

    Core::System::GetInstance().SendSignal(Core::System::Signal::Save, action->data().toUInt());
    Core::System::GetInstance().frame_limiter.AdvanceFrame();
    newest_slot = action->data().toUInt();
}

void GMainWindow::OnLoadState() {
    QAction* action = qobject_cast<QAction*>(sender());
    assert(action);

    Core::System::GetInstance().SendSignal(Core::System::Signal::Load, action->data().toUInt());
    Core::System::GetInstance().frame_limiter.AdvanceFrame();
}

void GMainWindow::OnConfigure() {
    game_list->SetDirectoryWatcherEnabled(false);
    Settings::SetConfiguringGlobal(true);
    ConfigureDialog configureDialog(this, hotkey_registry,
                                    !multiplayer_state->IsHostingPublicRoom());
    connect(&configureDialog, &ConfigureDialog::LanguageChanged, this,
            &GMainWindow::OnLanguageChanged);
    auto old_theme = UISettings::values.theme;
    const int old_input_profile_index = Settings::values.current_input_profile_index;
    const auto old_input_profiles = Settings::values.input_profiles;
    const auto old_touch_from_button_maps = Settings::values.touch_from_button_maps;
    const bool old_discord_presence = UISettings::values.enable_discord_presence.GetValue();
    auto result = configureDialog.exec();
    game_list->SetDirectoryWatcherEnabled(true);
    if (result == QDialog::Accepted) {
        configureDialog.ApplyConfiguration();
        InitializeHotkeys();
        if (UISettings::values.theme != old_theme)
            UpdateUITheme();
        if (UISettings::values.enable_discord_presence.GetValue() != old_discord_presence)
            SetDiscordEnabled(UISettings::values.enable_discord_presence.GetValue());
        if (!multiplayer_state->IsHostingPublicRoom())
            multiplayer_state->UpdateCredentials();
        emit UpdateThemedIcons();
        SyncMenuUISettings();
        game_list->RefreshGameDirectory();
        config->Save();
        if (UISettings::values.hide_mouse && emulation_running) {
            setMouseTracking(true);
            mouse_hide_timer.start();
        } else {
            setMouseTracking(false);
        }
        UpdateSecondaryWindowVisibility();
<<<<<<< HEAD
        UpdateAPIIndicator(false);
        Update3DState();
=======
>>>>>>> 8f2a5374
    } else {
        Settings::values.input_profiles = old_input_profiles;
        Settings::values.touch_from_button_maps = old_touch_from_button_maps;
        Settings::LoadProfile(old_input_profile_index);
    }
}

void GMainWindow::OnLoadAmiibo() {
    if (emu_thread == nullptr || !emu_thread->IsRunning()) {
        return;
    }

    const QString extensions{QStringLiteral("*.bin")};
    const QString file_filter = tr("Amiibo File (%1);; All Files (*.*)").arg(extensions);
    const QString filename = QFileDialog::getOpenFileName(this, tr("Load Amiibo"), {}, file_filter);

    if (filename.isEmpty()) {
        return;
    }

    LoadAmiibo(filename);
}

void GMainWindow::LoadAmiibo(const QString& filename) {
    Core::System& system{Core::System::GetInstance()};
    Service::SM::ServiceManager& sm = system.ServiceManager();
    auto nfc = sm.GetService<Service::NFC::Module::Interface>("nfc:u");
    if (nfc == nullptr) {
        return;
    }

    QFile nfc_file{filename};
    if (!nfc_file.open(QIODevice::ReadOnly)) {
        QMessageBox::warning(this, tr("Error opening Amiibo data file"),
                             tr("Unable to open Amiibo file \"%1\" for reading.").arg(filename));
        return;
    }

    Service::NFC::AmiiboData amiibo_data{};
    const u64 read_size =
        nfc_file.read(reinterpret_cast<char*>(&amiibo_data), sizeof(Service::NFC::AmiiboData));
    if (read_size != sizeof(Service::NFC::AmiiboData)) {
        QMessageBox::warning(this, tr("Error reading Amiibo data file"),
                             tr("Unable to fully read Amiibo data. Expected to read %1 bytes, but "
                                "was only able to read %2 bytes.")
                                 .arg(sizeof(Service::NFC::AmiiboData))
                                 .arg(read_size));
        return;
    }

    nfc->LoadAmiibo(amiibo_data);
    ui->action_Remove_Amiibo->setEnabled(true);
}

void GMainWindow::OnRemoveAmiibo() {
    Core::System& system{Core::System::GetInstance()};
    Service::SM::ServiceManager& sm = system.ServiceManager();
    auto nfc = sm.GetService<Service::NFC::Module::Interface>("nfc:u");
    if (nfc == nullptr) {
        return;
    }

    nfc->RemoveAmiibo();
    ui->action_Remove_Amiibo->setEnabled(false);
}

void GMainWindow::OnOpenCitraFolder() {
    QDesktopServices::openUrl(QUrl::fromLocalFile(
        QString::fromStdString(FileUtil::GetUserPath(FileUtil::UserPath::UserDir))));
}

void GMainWindow::OnToggleFilterBar() {
    game_list->SetFilterVisible(ui->action_Show_Filter_Bar->isChecked());
    if (ui->action_Show_Filter_Bar->isChecked()) {
        game_list->SetFilterFocus();
    } else {
        game_list->ClearFilter();
    }
}

void GMainWindow::OnCreateGraphicsSurfaceViewer() {
    auto graphicsSurfaceViewerWidget = new GraphicsSurfaceWidget(Pica::g_debug_context, this);
    addDockWidget(Qt::RightDockWidgetArea, graphicsSurfaceViewerWidget);
    // TODO: Maybe graphicsSurfaceViewerWidget->setFloating(true);
    graphicsSurfaceViewerWidget->show();
}

void GMainWindow::OnRecordMovie() {
    MovieRecordDialog dialog(this);
    if (dialog.exec() != QDialog::Accepted) {
        return;
    }

    movie_record_on_start = true;
    movie_record_path = dialog.GetPath();
    movie_record_author = dialog.GetAuthor();

    if (emulation_running) { // Restart game
        BootGame(QString(game_path));
    }
    ui->action_Close_Movie->setEnabled(true);
    ui->action_Save_Movie->setEnabled(true);
}

void GMainWindow::OnPlayMovie() {
    MoviePlayDialog dialog(this, game_list);
    if (dialog.exec() != QDialog::Accepted) {
        return;
    }

    movie_playback_on_start = true;
    movie_playback_path = dialog.GetMoviePath();
    BootGame(dialog.GetGamePath());

    ui->action_Close_Movie->setEnabled(true);
    ui->action_Save_Movie->setEnabled(false);
}

void GMainWindow::OnCloseMovie() {
    if (movie_record_on_start) {
        QMessageBox::information(this, tr("Record Movie"), tr("Movie recording cancelled."));
        movie_record_on_start = false;
        movie_record_path.clear();
        movie_record_author.clear();
    } else {
        const bool was_running = emu_thread && emu_thread->IsRunning();
        if (was_running) {
            OnPauseGame();
        }

        const bool was_recording =
            Core::Movie::GetInstance().GetPlayMode() == Core::Movie::PlayMode::Recording;
        Core::Movie::GetInstance().Shutdown();
        if (was_recording) {
            QMessageBox::information(this, tr("Movie Saved"),
                                     tr("The movie is successfully saved."));
        }

        if (was_running) {
            OnStartGame();
        }
    }

    ui->action_Close_Movie->setEnabled(false);
    ui->action_Save_Movie->setEnabled(false);
}

void GMainWindow::OnSaveMovie() {
    const bool was_running = emu_thread && emu_thread->IsRunning();
    if (was_running) {
        OnPauseGame();
    }

    if (Core::Movie::GetInstance().GetPlayMode() == Core::Movie::PlayMode::Recording) {
        Core::Movie::GetInstance().SaveMovie();
        QMessageBox::information(this, tr("Movie Saved"), tr("The movie is successfully saved."));
    } else {
        LOG_ERROR(Frontend, "Tried to save movie while movie is not being recorded");
    }

    if (was_running) {
        OnStartGame();
    }
}

void GMainWindow::OnCaptureScreenshot() {
    if (emu_thread == nullptr || !emu_thread->IsRunning()) {
        return;
    }

    OnPauseGame();
    std::string path = UISettings::values.screenshot_path.GetValue();
    if (!FileUtil::IsDirectory(path)) {
        if (!FileUtil::CreateFullPath(path)) {
            QMessageBox::information(this, tr("Invalid Screenshot Directory"),
                                     tr("Cannot create specified screenshot directory. Screenshot "
                                        "path is set back to its default value."));
            path = FileUtil::GetUserPath(FileUtil::UserPath::UserDir);
            path.append("screenshots/");
            UISettings::values.screenshot_path = path;
        };
    }
    const std::string filename =
        game_title.remove(QRegularExpression(QStringLiteral("[\\/:?\"<>|]"))).toStdString();
    const std::string timestamp =
        QDateTime::currentDateTime().toString(QStringLiteral("dd.MM.yy_hh.mm.ss.z")).toStdString();
    path.append(fmt::format("/{}_{}.png", filename, timestamp));

    auto* const screenshot_window = secondary_window->HasFocus() ? secondary_window : render_window;
    screenshot_window->CaptureScreenshot(UISettings::values.screenshot_resolution_factor.GetValue(),
                                         QString::fromStdString(path));
    OnStartGame();
}

#ifdef ENABLE_FFMPEG_VIDEO_DUMPER
void GMainWindow::OnStartVideoDumping() {
    DumpingDialog dialog(this);
    if (dialog.exec() != QDialog::DialogCode::Accepted) {
        ui->action_Dump_Video->setChecked(false);
        return;
    }
    const auto path = dialog.GetFilePath();
    if (emulation_running) {
        Layout::FramebufferLayout layout{
            Layout::FrameLayoutFromResolutionScale(VideoCore::GetResolutionScaleFactor())};
        if (!Core::System::GetInstance().VideoDumper().StartDumping(path.toStdString(), layout)) {
            QMessageBox::critical(
                this, tr("Citra"),
                tr("Could not start video dumping.<br>Refer to the log for details."));
            ui->action_Dump_Video->setChecked(false);
        }
    } else {
        video_dumping_on_start = true;
        video_dumping_path = path;
    }
}

void GMainWindow::OnStopVideoDumping() {
    ui->action_Dump_Video->setChecked(false);

    if (video_dumping_on_start) {
        video_dumping_on_start = false;
        video_dumping_path.clear();
    } else {
        const bool was_dumping = Core::System::GetInstance().VideoDumper().IsDumping();
        if (!was_dumping)
            return;

        game_paused_for_dumping = emu_thread->IsRunning();
        OnPauseGame();

        auto future =
            QtConcurrent::run([] { Core::System::GetInstance().VideoDumper().StopDumping(); });
        auto* future_watcher = new QFutureWatcher<void>(this);
        connect(future_watcher, &QFutureWatcher<void>::finished, this, [this] {
            if (game_shutdown_delayed) {
                game_shutdown_delayed = false;
                ShutdownGame();
            } else if (game_paused_for_dumping) {
                game_paused_for_dumping = false;
                OnStartGame();
            }
        });
        future_watcher->setFuture(future);
    }
}
#endif

void GMainWindow::UpdateStatusBar() {
    if (emu_thread == nullptr) {
        status_bar_update_timer.stop();
        return;
    }

    // Update movie status
    const u64 current = Core::Movie::GetInstance().GetCurrentInputIndex();
    const u64 total = Core::Movie::GetInstance().GetTotalInputCount();
    const auto play_mode = Core::Movie::GetInstance().GetPlayMode();
    if (play_mode == Core::Movie::PlayMode::Recording) {
        message_label->setText(tr("Recording %1").arg(current));
        message_label_used_for_movie = true;
        ui->action_Save_Movie->setEnabled(true);
    } else if (play_mode == Core::Movie::PlayMode::Playing) {
        message_label->setText(tr("Playing %1 / %2").arg(current, total));
        message_label_used_for_movie = true;
        ui->action_Save_Movie->setEnabled(false);
    } else if (play_mode == Core::Movie::PlayMode::MovieFinished) {
        message_label->setText(tr("Movie Finished"));
        message_label_used_for_movie = true;
        ui->action_Save_Movie->setEnabled(false);
    } else if (message_label_used_for_movie) { // Clear the label if movie was just closed
        message_label->setText(QString{});
        message_label_used_for_movie = false;
        ui->action_Save_Movie->setEnabled(false);
    }

    auto results = Core::System::GetInstance().GetAndResetPerfStats();

    if (Settings::values.frame_limit.GetValue() == 0) {
        emu_speed_label->setText(tr("Speed: %1%").arg(results.emulation_speed * 100.0, 0, 'f', 0));
    } else {
        emu_speed_label->setText(tr("Speed: %1% / %2%")
                                     .arg(results.emulation_speed * 100.0, 0, 'f', 0)
                                     .arg(Settings::values.frame_limit.GetValue()));
    }
    game_fps_label->setText(tr("Game: %1 FPS").arg(results.game_fps, 0, 'f', 0));
    emu_frametime_label->setText(tr("Frame: %1 ms").arg(results.frametime * 1000.0, 0, 'f', 2));

    emu_speed_label->setVisible(true);
    game_fps_label->setVisible(true);
    emu_frametime_label->setVisible(true);
}

void GMainWindow::HideMouseCursor() {
    if (emu_thread == nullptr || !UISettings::values.hide_mouse.GetValue()) {
        mouse_hide_timer.stop();
        ShowMouseCursor();
        return;
    }
    render_window->setCursor(QCursor(Qt::BlankCursor));
    secondary_window->setCursor(QCursor(Qt::BlankCursor));
    if (UISettings::values.single_window_mode.GetValue()) {
        setCursor(QCursor(Qt::BlankCursor));
    }
}

void GMainWindow::ShowMouseCursor() {
    unsetCursor();
    render_window->unsetCursor();
    secondary_window->unsetCursor();
    if (emu_thread != nullptr && UISettings::values.hide_mouse) {
        mouse_hide_timer.start();
    }
}

void GMainWindow::UpdateAPIIndicator(bool override) {
    static std::array graphics_apis = {QStringLiteral("OPENGL"), QStringLiteral("OPENGLES"),
                                       QStringLiteral("VULKAN")};

    static std::array graphics_api_colors = {QStringLiteral("#00ccdd"), QStringLiteral("#ba2a8d"),
                                             QStringLiteral("#91242a")};

    u32 api_index = static_cast<u32>(Settings::values.graphics_api.GetValue());
    if (override) {
        api_index = (api_index + 1) % graphics_apis.size();
        Settings::values.graphics_api = static_cast<Settings::GraphicsAPI>(api_index);
    }

    const QString style_sheet = QStringLiteral("QPushButton { font-weight: bold; color: %0; }")
                                    .arg(graphics_api_colors[api_index]);

    graphics_api_button->setText(graphics_apis[api_index]);
    graphics_api_button->setStyleSheet(style_sheet);
}

void GMainWindow::OnMouseActivity() {
    ShowMouseCursor();
}

void GMainWindow::mouseMoveEvent([[maybe_unused]] QMouseEvent* event) {
    OnMouseActivity();
}

void GMainWindow::mousePressEvent([[maybe_unused]] QMouseEvent* event) {
    OnMouseActivity();
}

void GMainWindow::mouseReleaseEvent([[maybe_unused]] QMouseEvent* event) {
    OnMouseActivity();
}

void GMainWindow::OnCoreError(Core::System::ResultStatus result, std::string details) {
    QString status_message;

    QString title, message;
    QMessageBox::Icon error_severity_icon;
    if (result == Core::System::ResultStatus::ErrorSystemFiles) {
        const QString common_message =
            tr("%1 is missing. Please <a "
               "href='https://citra-emu.org/wiki/"
               "dumping-system-archives-and-the-shared-fonts-from-a-3ds-console/'>dump your "
               "system archives</a>.<br/>Continuing emulation may result in crashes and bugs.");

        if (!details.empty()) {
            message = common_message.arg(QString::fromStdString(details));
        } else {
            message = common_message.arg(tr("A system archive"));
        }

        title = tr("System Archive Not Found");
        status_message = tr("System Archive Missing");
        error_severity_icon = QMessageBox::Icon::Critical;
    } else if (result == Core::System::ResultStatus::ErrorSavestate) {
        title = tr("Save/load Error");
        message = QString::fromStdString(details);
        error_severity_icon = QMessageBox::Icon::Warning;
    } else {
        title = tr("Fatal Error");
        message =
            tr("A fatal error occurred. "
               "<a href='https://community.citra-emu.org/t/how-to-upload-the-log-file/296'>Check "
               "the log</a> for details."
               "<br/>Continuing emulation may result in crashes and bugs.");
        status_message = tr("Fatal Error encountered");
        error_severity_icon = QMessageBox::Icon::Critical;
    }

    QMessageBox message_box;
    message_box.setWindowTitle(title);
    message_box.setText(message);
    message_box.setIcon(error_severity_icon);
    if (error_severity_icon == QMessageBox::Icon::Critical) {
        message_box.addButton(tr("Continue"), QMessageBox::RejectRole);
        QPushButton* abort_button = message_box.addButton(tr("Quit Game"), QMessageBox::AcceptRole);
        if (result != Core::System::ResultStatus::ShutdownRequested)
            message_box.exec();

        if (result == Core::System::ResultStatus::ShutdownRequested ||
            message_box.clickedButton() == abort_button) {
            if (emu_thread) {
                ShutdownGame();
                return;
            }
        }
    } else {
        // This block should run when the error isn't too big of a deal
        // e.g. when a save state can't be saved or loaded
        message_box.addButton(tr("OK"), QMessageBox::RejectRole);
        message_box.exec();
    }

    // Only show the message if the game is still running.
    if (emu_thread) {
        emu_thread->SetRunning(true);
        message_label->setText(status_message);
        message_label_used_for_movie = false;
    }
}

void GMainWindow::OnMenuAboutCitra() {
    AboutDialog about{this};
    about.exec();
}

bool GMainWindow::ConfirmClose() {
    if (emu_thread == nullptr || !UISettings::values.confirm_before_closing)
        return true;

    QMessageBox::StandardButton answer =
        QMessageBox::question(this, tr("Citra"), tr("Would you like to exit now?"),
                              QMessageBox::Yes | QMessageBox::No, QMessageBox::No);
    return answer != QMessageBox::No;
}

void GMainWindow::closeEvent(QCloseEvent* event) {
    if (!ConfirmClose()) {
        event->ignore();
        return;
    }

    UpdateUISettings();
    game_list->SaveInterfaceLayout();
    hotkey_registry.SaveHotkeys();

    // Shutdown session if the emu thread is active...
    if (emu_thread != nullptr)
        ShutdownGame();

    render_window->close();
    secondary_window->close();
    multiplayer_state->Close();
    InputCommon::Shutdown();
    QWidget::closeEvent(event);
}

static bool IsSingleFileDropEvent(const QMimeData* mime) {
    return mime->hasUrls() && mime->urls().length() == 1;
}

static const std::array<std::string, 8> AcceptedExtensions = {"cci",  "3ds", "cxi", "bin",
                                                              "3dsx", "app", "elf", "axf"};

static bool IsCorrectFileExtension(const QMimeData* mime) {
    const QString& filename = mime->urls().at(0).toLocalFile();
    return std::find(AcceptedExtensions.begin(), AcceptedExtensions.end(),
                     QFileInfo(filename).suffix().toStdString()) != AcceptedExtensions.end();
}

static bool IsAcceptableDropEvent(QDropEvent* event) {
    return IsSingleFileDropEvent(event->mimeData()) && IsCorrectFileExtension(event->mimeData());
}

void GMainWindow::AcceptDropEvent(QDropEvent* event) {
    if (IsAcceptableDropEvent(event)) {
        event->setDropAction(Qt::DropAction::LinkAction);
        event->accept();
    }
}

bool GMainWindow::DropAction(QDropEvent* event) {
    if (!IsAcceptableDropEvent(event)) {
        return false;
    }

    const QMimeData* mime_data = event->mimeData();
    const QString& filename = mime_data->urls().at(0).toLocalFile();

    if (emulation_running && QFileInfo(filename).suffix() == QStringLiteral("bin")) {
        // Amiibo
        LoadAmiibo(filename);
    } else {
        // Game
        if (ConfirmChangeGame()) {
            BootGame(filename);
        }
    }
    return true;
}

void GMainWindow::dropEvent(QDropEvent* event) {
    DropAction(event);
}

void GMainWindow::dragEnterEvent(QDragEnterEvent* event) {
    AcceptDropEvent(event);
}

void GMainWindow::dragMoveEvent(QDragMoveEvent* event) {
    AcceptDropEvent(event);
}

bool GMainWindow::ConfirmChangeGame() {
    if (emu_thread == nullptr)
        return true;

    auto answer = QMessageBox::question(
        this, tr("Citra"), tr("The game is still running. Would you like to stop emulation?"),
        QMessageBox::Yes | QMessageBox::No, QMessageBox::No);
    return answer != QMessageBox::No;
}

void GMainWindow::filterBarSetChecked(bool state) {
    ui->action_Show_Filter_Bar->setChecked(state);
    emit(OnToggleFilterBar());
}

void GMainWindow::UpdateUITheme() {
    const QString default_icons = QStringLiteral(":/icons/default");
    const QString& current_theme = UISettings::values.theme;
    const bool is_default_theme = current_theme == QString::fromUtf8(UISettings::themes[0].second);
    QStringList theme_paths(default_theme_paths);

    if (is_default_theme || current_theme.isEmpty()) {
        const QString theme_uri(QStringLiteral(":default/style.qss"));
        QFile f(theme_uri);
        if (f.open(QFile::ReadOnly | QFile::Text)) {
            QTextStream ts(&f);
            qApp->setStyleSheet(ts.readAll());
            setStyleSheet(ts.readAll());
        } else {
            LOG_ERROR(Frontend,
                      "Unable to open default stylesheet, falling back to empty stylesheet");
            qApp->setStyleSheet({});
            setStyleSheet({});
        }
        theme_paths.append(default_icons);
        QIcon::setThemeName(default_icons);
    } else {
        const QString theme_uri(QLatin1Char{':'} + current_theme + QStringLiteral("/style.qss"));
        QFile f(theme_uri);
        if (f.open(QFile::ReadOnly | QFile::Text)) {
            QTextStream ts(&f);
            qApp->setStyleSheet(ts.readAll());
            setStyleSheet(ts.readAll());
        } else {
            LOG_ERROR(Frontend, "Unable to set style, stylesheet file not found");
        }

        const QString theme_name = QStringLiteral(":/icons/") + current_theme;
        theme_paths.append({default_icons, theme_name});
        QIcon::setThemeName(theme_name);
    }

    QIcon::setThemeSearchPaths(theme_paths);
}

void GMainWindow::LoadTranslation() {
    // If the selected language is English, no need to install any translation
    if (UISettings::values.language == QStringLiteral("en")) {
        return;
    }

    bool loaded;

    if (UISettings::values.language.isEmpty()) {
        // If the selected language is empty, use system locale
        loaded = translator.load(QLocale(), {}, {}, QStringLiteral(":/languages/"));
    } else {
        // Otherwise load from the specified file
        loaded = translator.load(UISettings::values.language, QStringLiteral(":/languages/"));
    }

    if (loaded) {
        qApp->installTranslator(&translator);
    } else {
        UISettings::values.language = QStringLiteral("en");
    }
}

void GMainWindow::OnLanguageChanged(const QString& locale) {
    if (UISettings::values.language != QStringLiteral("en")) {
        qApp->removeTranslator(&translator);
    }

    UISettings::values.language = locale;
    LoadTranslation();
    ui->retranslateUi(this);
    RetranslateStatusBar();
    UpdateWindowTitle();
}

void GMainWindow::OnConfigurePerGame() {
    u64 title_id{};
    Core::System::GetInstance().GetAppLoader().ReadProgramId(title_id);
    OpenPerGameConfiguration(title_id, game_path);
}

void GMainWindow::OpenPerGameConfiguration(u64 title_id, const QString& file_name) {
    Core::System& system = Core::System::GetInstance();

    Settings::SetConfiguringGlobal(false);
    ConfigurePerGame dialog(this, title_id, file_name, system);
    const auto result = dialog.exec();

    if (result != QDialog::Accepted) {
        Settings::RestoreGlobalState(system.IsPoweredOn());
        return;
    } else if (result == QDialog::Accepted) {
        dialog.ApplyConfiguration();
    }

    // Do not cause the global config to write local settings into the config file
    const bool is_powered_on = system.IsPoweredOn();
    Settings::RestoreGlobalState(system.IsPoweredOn());

    if (!is_powered_on) {
        config->Save();
    }
}

void GMainWindow::OnMoviePlaybackCompleted() {
    OnPauseGame();
    QMessageBox::information(this, tr("Playback Completed"), tr("Movie playback completed."));
}

void GMainWindow::UpdateWindowTitle() {
    const QString full_name = QString::fromUtf8(Common::g_build_fullname);

    if (game_title.isEmpty()) {
        setWindowTitle(tr("Citra %1").arg(full_name));
    } else {
        setWindowTitle(tr("Citra %1| %2").arg(full_name, game_title));
    }
}

void GMainWindow::UpdateUISettings() {
    if (!ui->action_Fullscreen->isChecked()) {
        UISettings::values.geometry = saveGeometry();
        UISettings::values.renderwindow_geometry = render_window->saveGeometry();
    }
    UISettings::values.state = saveState();
#if MICROPROFILE_ENABLED
    UISettings::values.microprofile_geometry = microProfileDialog->saveGeometry();
    UISettings::values.microprofile_visible = microProfileDialog->isVisible();
#endif
    UISettings::values.single_window_mode = ui->action_Single_Window_Mode->isChecked();
    UISettings::values.fullscreen = ui->action_Fullscreen->isChecked();
    UISettings::values.display_titlebar = ui->action_Display_Dock_Widget_Headers->isChecked();
    UISettings::values.show_filter_bar = ui->action_Show_Filter_Bar->isChecked();
    UISettings::values.show_status_bar = ui->action_Show_Status_Bar->isChecked();
    UISettings::values.first_start = false;
}

void GMainWindow::SyncMenuUISettings() {
    ui->action_Screen_Layout_Default->setChecked(Settings::values.layout_option.GetValue() ==
                                                 Settings::LayoutOption::Default);
    ui->action_Screen_Layout_Single_Screen->setChecked(Settings::values.layout_option.GetValue() ==
                                                       Settings::LayoutOption::SingleScreen);
    ui->action_Screen_Layout_Large_Screen->setChecked(Settings::values.layout_option.GetValue() ==
                                                      Settings::LayoutOption::LargeScreen);
    ui->action_Screen_Layout_Side_by_Side->setChecked(Settings::values.layout_option.GetValue() ==
                                                      Settings::LayoutOption::SideScreen);
    ui->action_Screen_Layout_Separate_Windows->setChecked(
        Settings::values.layout_option.GetValue() == Settings::LayoutOption::SeparateWindows);
    ui->action_Screen_Layout_Swap_Screens->setChecked(Settings::values.swap_screen.GetValue());
    ui->action_Screen_Layout_Upright_Screens->setChecked(
        Settings::values.upright_screen.GetValue());
}

void GMainWindow::RetranslateStatusBar() {
    if (emu_thread)
        UpdateStatusBar();

    emu_speed_label->setToolTip(tr("Current emulation speed. Values higher or lower than 100% "
                                   "indicate emulation is running faster or slower than a 3DS."));
    game_fps_label->setToolTip(tr("How many frames per second the game is currently displaying. "
                                  "This will vary from game to game and scene to scene."));
    emu_frametime_label->setToolTip(
        tr("Time taken to emulate a 3DS frame, not counting framelimiting or v-sync. For "
           "full-speed emulation this should be at most 16.67 ms."));

    multiplayer_state->retranslateUi();
}

void GMainWindow::SetDiscordEnabled([[maybe_unused]] bool state) {
#ifdef USE_DISCORD_PRESENCE
    if (state) {
        discord_rpc = std::make_unique<DiscordRPC::DiscordImpl>();
    } else {
        discord_rpc = std::make_unique<DiscordRPC::NullImpl>();
    }
#else
    discord_rpc = std::make_unique<DiscordRPC::NullImpl>();
#endif
    discord_rpc->Update();
}

#ifdef main
#undef main
#endif

static void SetHighDPIAttributes() {
#ifdef _WIN32
    // For Windows, we want to avoid scaling artifacts on fractional scaling ratios.
    // This is done by setting the optimal scaling policy for the primary screen.

    // Create a temporary QApplication.
    int temp_argc = 0;
    char** temp_argv = nullptr;
    QApplication temp{temp_argc, temp_argv};

    // Get the current screen geometry.
    const QScreen* primary_screen = QGuiApplication::primaryScreen();
    if (primary_screen == nullptr) {
        return;
    }

    const QRect screen_rect = primary_screen->geometry();
    const int real_width = screen_rect.width();
    const int real_height = screen_rect.height();
    const float real_ratio = primary_screen->logicalDotsPerInch() / 96.0f;

    // Recommended minimum width and height for proper window fit.
    // Any screen with a lower resolution than this will still have a scale of 1.
    constexpr float minimum_width = 1350.0f;
    constexpr float minimum_height = 900.0f;

    const float width_ratio = std::max(1.0f, real_width / minimum_width);
    const float height_ratio = std::max(1.0f, real_height / minimum_height);

    // Get the lower of the 2 ratios and truncate, this is the maximum integer scale.
    const float max_ratio = std::trunc(std::min(width_ratio, height_ratio));

    if (max_ratio > real_ratio) {
        QApplication::setHighDpiScaleFactorRoundingPolicy(
            Qt::HighDpiScaleFactorRoundingPolicy::Round);
    } else {
        QApplication::setHighDpiScaleFactorRoundingPolicy(
            Qt::HighDpiScaleFactorRoundingPolicy::Floor);
    }
#else
    // Other OSes should be better than Windows at fractional scaling.
    QApplication::setHighDpiScaleFactorRoundingPolicy(
        Qt::HighDpiScaleFactorRoundingPolicy::PassThrough);
#endif

    QApplication::setAttribute(Qt::AA_EnableHighDpiScaling);
    QApplication::setAttribute(Qt::AA_UseHighDpiPixmaps);
}

int main(int argc, char* argv[]) {
    Common::DetachedTasks detached_tasks;
    MicroProfileOnThreadCreate("Frontend");
    SCOPE_EXIT({ MicroProfileShutdown(); });

    // Init settings params
    QCoreApplication::setOrganizationName(QStringLiteral("Citra team"));
    QCoreApplication::setApplicationName(QStringLiteral("Citra"));

    SetHighDPIAttributes();

#ifdef __APPLE__
    std::string bin_path = FileUtil::GetBundleDirectory() + DIR_SEP + "..";
    chdir(bin_path.c_str());
#endif
#if QT_VERSION < QT_VERSION_CHECK(6, 0, 0)
    // Disables the "?" button on all dialogs. Disabled by default on Qt6.
    QCoreApplication::setAttribute(Qt::AA_DisableWindowContextHelpButton);
#endif
    QCoreApplication::setAttribute(Qt::AA_DontCheckOpenGLContextThreadAffinity);
    QCoreApplication::setAttribute(Qt::AA_ShareOpenGLContexts);
    QApplication app(argc, argv);

    // Qt changes the locale and causes issues in float conversion using std::to_string() when
    // generating shaders
    setlocale(LC_ALL, "C");

    GMainWindow main_window;

    // Register CameraFactory
    Camera::RegisterFactory("image", std::make_unique<Camera::StillImageCameraFactory>());
    Camera::RegisterFactory("qt", std::make_unique<Camera::QtMultimediaCameraFactory>());
    Camera::QtMultimediaCameraHandler::Init();

    // Register frontend applets
    Frontend::RegisterDefaultApplets();

    Core::System& system = Core::System::GetInstance();
    system.RegisterMiiSelector(std::make_shared<QtMiiSelector>(main_window));
    system.RegisterSoftwareKeyboard(std::make_shared<QtKeyboard>(main_window));

    // Register Qt image interface
    system.RegisterImageInterface(std::make_shared<QtImageInterface>());

    main_window.show();

    QObject::connect(&app, &QGuiApplication::applicationStateChanged, &main_window,
                     &GMainWindow::OnAppFocusStateChanged);

    int result = app.exec();
    detached_tasks.WaitForAllTasks();
    return result;
}<|MERGE_RESOLUTION|>--- conflicted
+++ resolved
@@ -344,7 +344,6 @@
         statusBar()->addPermanentWidget(label);
     }
 
-<<<<<<< HEAD
     // Setup Graphics API button
     graphics_api_button = new QPushButton();
     graphics_api_button->setObjectName(QStringLiteral("GraphicsAPIStatusBarButton"));
@@ -361,22 +360,6 @@
 
     statusBar()->insertPermanentWidget(0, graphics_api_button);
 
-    option_3d_button = new QPushButton();
-    option_3d_button->setObjectName(QStringLiteral("3DOptionStatusBarButton"));
-    option_3d_button->setFocusPolicy(Qt::NoFocus);
-    option_3d_button->setToolTip(tr("Indicates the current 3D setting. Click to toggle."));
-
-    factor_3d_slider = new QSlider(Qt::Orientation::Horizontal, this);
-    factor_3d_slider->setStyleSheet(QStringLiteral("QSlider { padding: 4px; }"));
-    factor_3d_slider->setToolTip(tr("Current 3D factor while 3D is enabled."));
-    factor_3d_slider->setRange(0, 100);
-
-    Update3DState();
-    statusBar()->insertPermanentWidget(1, option_3d_button);
-    statusBar()->insertPermanentWidget(2, factor_3d_slider);
-
-=======
->>>>>>> 8f2a5374
     statusBar()->addPermanentWidget(multiplayer_state->GetStatusText());
     statusBar()->addPermanentWidget(multiplayer_state->GetStatusIcon());
 
@@ -1963,11 +1946,7 @@
             setMouseTracking(false);
         }
         UpdateSecondaryWindowVisibility();
-<<<<<<< HEAD
         UpdateAPIIndicator(false);
-        Update3DState();
-=======
->>>>>>> 8f2a5374
     } else {
         Settings::values.input_profiles = old_input_profiles;
         Settings::values.touch_from_button_maps = old_touch_from_button_maps;
